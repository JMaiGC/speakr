const { createApp, ref, reactive, computed, onMounted, watch, nextTick } = Vue

// Wait for the DOM to be fully loaded before mounting the Vue app
document.addEventListener('DOMContentLoaded', async () => {
    // Initialize i18n before creating Vue app
    if (window.i18n) {
        const appElement = document.getElementById('app');
        const userLang = appElement?.dataset.userLanguage || localStorage.getItem('preferredLanguage') || 'en';
        await window.i18n.init(userLang);
        console.log('i18n initialized with language:', userLang);
    }

    // CSRF Token Integration with Vue.js
    const csrfToken = ref(document.querySelector('meta[name="csrf-token"]')?.getAttribute('content'));

    // Register Service Worker
    if ('serviceWorker' in navigator) {
        window.addEventListener('load', () => {
            navigator.serviceWorker.register('/static/sw.js')
                .then(registration => {
                    console.log('ServiceWorker registration successful with scope: ', registration.scope);
                })
                .catch(error => {
                    console.log('ServiceWorker registration failed: ', error);
                });
        });
    }

    // Create a safe t function that's always available
    const safeT = (key, params = {}) => {
        if (!window.i18n || !window.i18n.t) {
            return key; // Return key as fallback without warning during initial render
        }
        return window.i18n.t(key, params);
    };
    
    const app = createApp({
        setup() {
            // --- Core State ---
            const currentView = ref('upload'); // 'upload' or 'recording'
            const dragover = ref(false);
            const recordings = ref([]);
            const selectedRecording = ref(null);
            const selectedTab = ref('summary'); // 'summary' or 'notes'
            const searchQuery = ref('');
            const isLoadingRecordings = ref(true);
            const globalError = ref(null);
            
            // Advanced filter state
            const showAdvancedFilters = ref(false);
            const filterTags = ref([]); // Selected tag IDs for filtering
            const filterDateRange = ref({ start: '', end: '' });
            const filterDatePreset = ref(''); // 'today', 'yesterday', 'week', 'month', etc.
            const filterTextQuery = ref('');
            
            // --- Pagination State ---
            const currentPage = ref(1);
            const perPage = ref(25);
            const totalRecordings = ref(0);
            const totalPages = ref(0);
            const hasNextPage = ref(false);
            const hasPrevPage = ref(false);
            const isLoadingMore = ref(false);
            const searchDebounceTimer = ref(null);

            // --- Enhanced Search & Organization State ---
            const sortBy = ref('created_at'); // 'created_at' or 'meeting_date'
            const selectedTagFilter = ref(null); // For filtering by clicked tag

            // --- UI State ---
            const browser = ref('unknown');
            const isSidebarCollapsed = ref(false);
            const searchTipsExpanded = ref(false);
            const isUserMenuOpen = ref(false);
            const isDarkMode = ref(false);
            const currentColorScheme = ref('blue');
            const showColorSchemeModal = ref(false);
            const windowWidth = ref(window.innerWidth);
            const mobileTab = ref('transcript');
            const isMetadataExpanded = ref(false);
            
            // --- i18n State ---
            const currentLanguage = ref('en');
            const currentLanguageName = ref('English');
            const availableLanguages = ref([]);
            const showLanguageMenu = ref(false);

            // --- Upload State ---
            const uploadQueue = ref([]);
            const currentlyProcessingFile = ref(null);
            const processingProgress = ref(0);
            const processingMessage = ref('');
            const isProcessingActive = ref(false);
            const pollInterval = ref(null);
            const progressPopupMinimized = ref(false);
            const progressPopupClosed = ref(false);
            const maxFileSizeMB = ref(250); // Default value, will be updated from API
            const chunkingEnabled = ref(true); // Default value, will be updated from API
            const chunkingMode = ref('size'); // 'size' or 'duration', will be updated from API
            const chunkingLimit = ref(20); // Value in MB or seconds, will be updated from API
            const chunkingLimitDisplay = ref('20MB'); // Human readable display, will be updated from API
            const recordingDisclaimer = ref(''); // Recording disclaimer text from admin settings
            const showRecordingDisclaimerModal = ref(false); // Controls disclaimer modal visibility
            const pendingRecordingMode = ref(null); // Stores the recording mode while showing disclaimer

            // --- Audio Recording State ---
            const isRecording = ref(false);
            const mediaRecorder = ref(null);
            const audioChunks = ref([]);
            const audioBlobURL = ref(null);
            const recordingTime = ref(0);
            const recordingInterval = ref(null);
            const canRecordAudio = ref(navigator.mediaDevices && navigator.mediaDevices.getUserMedia);
            const canRecordSystemAudio = ref(false);
            const systemAudioSupported = ref(false);
            const systemAudioError = ref('');
            const recordingNotes = ref('');
            const showSystemAudioHelp = ref(false);
            // ASR options for recording view
            const asrLanguage = ref('');  // Empty string for auto-detect
            const asrMinSpeakers = ref('');  // Empty string for auto-detect
            const asrMaxSpeakers = ref('');  // Empty string for auto-detect
            const audioContext = ref(null);
            const analyser = ref(null);
            const micAnalyser = ref(null);
            const systemAnalyser = ref(null);
            const visualizer = ref(null);
            const micVisualizer = ref(null);
            const systemVisualizer = ref(null);
            const animationFrameId = ref(null);
            const recordingMode = ref('microphone'); // 'microphone', 'system', or 'both'
            const activeStreams = ref([]); // Track active streams for cleanup

            // --- Wake Lock and Background Recording ---
            const wakeLock = ref(null); // Screen wake lock to prevent screen from turning off
            const recordingNotification = ref(null); // Persistent notification during recording
            const isPageVisible = ref(true); // Track page visibility state

            // --- Recording Size Monitoring ---
            const estimatedFileSize = ref(0);
            const fileSizeWarningShown = ref(false);
            const recordingQuality = ref('optimized'); // 'optimized', 'standard', 'high'
            const actualBitrate = ref(0);
            const maxRecordingMB = ref(200); // Maximum recording size before auto-stop
            const sizeCheckInterval = ref(null);
            
            // Advanced Options for ASR
            const showAdvancedOptions = ref(false);
            const uploadLanguage = ref('');  // Empty string for auto-detect
            const uploadMinSpeakers = ref('');  // Empty string for auto-detect
            const uploadMaxSpeakers = ref('');  // Empty string for auto-detect

            // Tag Selection
            const availableTags = ref([]);
            const selectedTagIds = ref([]); // Changed to array for multiple selection
            const uploadTagSearchFilter = ref(''); // For filtering tags in upload view
            const selectedTags = computed(() => {
                return selectedTagIds.value.map(tagId => 
                    availableTags.value.find(tag => tag.id == tagId)
                ).filter(Boolean); // Filter out undefined tags
            });
            
            // Computed property for filtered available tags in upload view
            const filteredAvailableTagsForUpload = computed(() => {
                const availableForSelection = availableTags.value.filter(tag => !selectedTagIds.value.includes(tag.id));
                if (!uploadTagSearchFilter.value) return availableForSelection;
                
                const filter = uploadTagSearchFilter.value.toLowerCase();
                return availableForSelection.filter(tag => 
                    tag.name.toLowerCase().includes(filter)
                );
            });

            // --- Modal State ---
            const showEditModal = ref(false);
            const showDeleteModal = ref(false);
            const showEditTagsModal = ref(false);
            const selectedNewTagId = ref('');
            const tagSearchFilter = ref('');  // For filtering tags in the modal
            const showReprocessModal = ref(false);
            const showResetModal = ref(false);
            const showSpeakerModal = ref(false);
            const showShareModal = ref(false);
            const showSharesListModal = ref(false);
            const showTextEditorModal = ref(false);
            const showAsrEditorModal = ref(false);
            const editingRecording = ref(null);
            const editingTranscriptionContent = ref('');
            const editingSegments = ref([]);
            const availableSpeakers = ref([]);
            const recordingToShare = ref(null);
            const shareOptions = reactive({
                share_summary: true,
                share_notes: true,
            });
            const generatedShareLink = ref('');
            const existingShareDetected = ref(false);
            const userShares = ref([]);
            const isLoadingShares = ref(false);
            const shareToDelete = ref(null);
            const showShareDeleteModal = ref(false);
            const recordingToDelete = ref(null);
            const recordingToReset = ref(null);
            const reprocessType = ref(null); // 'transcription' or 'summary'
            const reprocessRecording = ref(null);
            const isAutoIdentifying = ref(false);
            const asrReprocessOptions = reactive({
                language: '',
                min_speakers: null,
                max_speakers: null
            });
            const summaryReprocessPromptSource = ref('default'); // 'default', 'tag', or 'custom'
            const summaryReprocessSelectedTagId = ref('');
            const summaryReprocessCustomPrompt = ref('');
            const speakerMap = ref({});
            const regenerateSummaryAfterSpeakerUpdate = ref(true);
            const speakerSuggestions = ref({});
            const loadingSuggestions = ref({});
            const activeSpeakerInput = ref(null);

            // --- Inline Editing State ---
            const editingParticipants = ref(false);
            const editingMeetingDate = ref(false);
            const editingSummary = ref(false);
            const editingNotes = ref(false);
            const tempNotesContent = ref('');
            const tempSummaryContent = ref('');
            const autoSaveTimer = ref(null);
            const autoSaveDelay = 2000; // 2 seconds debounce
            
            // --- Markdown Editor State ---
            const notesMarkdownEditor = ref(null);
            const markdownEditorInstance = ref(null);
            const summaryMarkdownEditor = ref(null);
            const summaryMarkdownEditorInstance = ref(null);
            const recordingNotesEditor = ref(null);
            const recordingMarkdownEditorInstance = ref(null);

            // --- Transcription State ---
            const transcriptionViewMode = ref('simple'); // 'simple' or 'bubble'
            const legendExpanded = ref(false);
            const highlightedSpeaker = ref(null);

            // --- Chat State ---
            const showChat = ref(false);
            const isChatMaximized = ref(false);
            const chatMessages = ref([]);
            const chatInput = ref('');
            const isChatLoading = ref(false);
            const chatMessagesRef = ref(null);

            // --- Audio Player State ---
            const playerVolume = ref(1.0);

            // --- Column Resizing State ---
            const leftColumnWidth = ref(60); // 60% for left column (transcript)
            const rightColumnWidth = ref(40); // 40% for right column (summary/chat)
            const isResizing = ref(false);

            // --- App Configuration ---
            const useAsrEndpoint = ref(false);
            const currentUserName = ref('');

            // --- Computed Properties ---
            const isMobileScreen = computed(() => {
                return windowWidth.value < 1024;
            });

            const datePresetOptions = computed(() => {
                return [
                    { value: 'today', label: t('sidebar.today') }, 
                    { value: 'yesterday', label: t('sidebar.yesterday') }, 
                    { value: 'thisweek', label: t('sidebar.thisWeek') },
                    { value: 'lastweek', label: t('sidebar.lastWeek') },
                    { value: 'thismonth', label: t('sidebar.thisMonth') },
                    { value: 'lastmonth', label: t('sidebar.lastMonth') }
                ];
            });

            const languageOptions = computed(() => {
                return [
                    { value: '', label: t('form.autoDetect') },
                    { value: 'en', label: t('languages.en') },
                    { value: 'es', label: t('languages.es') },
                    { value: 'fr', label: t('languages.fr') },
                    { value: 'de', label: t('languages.de') },
                    { value: 'it', label: t('languages.it') },
                    { value: 'pt', label: t('languages.pt') },
                    { value: 'nl', label: t('languages.nl') },
                    { value: 'ru', label: t('languages.ru') },
                    { value: 'zh', label: t('languages.zh') },
                    { value: 'ja', label: t('languages.ja') },
                    { value: 'ko', label: t('languages.ko') }
                ];
            });

            const filteredRecordings = computed(() => {
                return recordings.value;
            });
            
            const highlightedTranscript = computed(() => {
                if (!selectedRecording.value?.transcription) return '';
                let html = selectedRecording.value.transcription;
                // Escape HTML to prevent injection, but keep it minimal
                html = html.replace(/</g, '<').replace(/>/g, '>');
    
                // 1. Replace newlines with <br> tags for proper line breaks in HTML
                html = html.replace(/\n/g, '<br>');
                
                // 2. Get speaker colors from the speakerMap if available
                const speakerColors = {};
                if (speakerMap.value) {
                    Object.keys(speakerMap.value).forEach((speaker, index) => {
                        speakerColors[speaker] = speakerMap.value[speaker].color || `speaker-color-${(index % 8) + 1}`;
                    });
                }
                
                // 3. Wrap each speaker tag in a span for styling and interaction with colors
                html = html.replace(/\[([^\]]+)\]/g, (match, speakerId) => {
                    const isHighlighted = speakerId === highlightedSpeaker.value;
                    const colorClass = speakerColors[speakerId] || '';
                    // Replace speaker ID with name if available
                    const displayName = speakerMap.value[speakerId]?.name || speakerId;
                    const displayText = `[${displayName}]`;
                    // Use a more specific and stylish class structure with color
                    return `<span class="speaker-tag ${colorClass} ${isHighlighted ? 'speaker-highlight' : ''}" data-speaker-id="${speakerId}">${displayText}</span>`;
                });
                
                return html;
            });

            const activeRecordingMetadata = computed(() => {
                if (!selectedRecording.value) return [];
                
                const recording = selectedRecording.value;
                const metadata = [];

                if (recording.created_at) {
                    metadata.push({
                        icon: 'fas fa-history',
                        text: formatDisplayDate(recording.created_at)
                    });
                }

                if (recording.file_size) {
                    metadata.push({
                        icon: 'fas fa-file-audio',
                        text: formatFileSize(recording.file_size)
                    });
                }

                if (recording.duration) {
                    metadata.push({
                        icon: 'fas fa-clock',
                        text: formatDuration(recording.duration)
                    });
                }

                if (recording.original_filename) {
                    const maxLength = 30;
                    const truncated = recording.original_filename.length > maxLength 
                        ? recording.original_filename.substring(0, maxLength) + '...' 
                        : recording.original_filename;
                    metadata.push({
                        icon: 'fas fa-file',
                        text: truncated,
                        fullText: recording.original_filename
                    });
                }
                
                // Add tags to metadata
                if (recording.tags && recording.tags.length > 0) {
                    metadata.push({
                        icon: 'fas fa-tags',
                        text: '',  // Empty text since we'll render tags specially
                        tags: recording.tags,  // Pass the tags array
                        isTagItem: true  // Flag to identify this as a tag item
                    });
                }
                
                return metadata;
            });

            const groupedRecordings = computed(() => {
                // Sort recordings based on the selected sort criteria
                const sortedRecordings = [...filteredRecordings.value].sort((a, b) => {
                    const dateA = getDateForSorting(a);
                    const dateB = getDateForSorting(b);
                    
                    // Handle null dates (put them at the end)
                    if (!dateA && !dateB) return 0;
                    if (!dateA) return 1;
                    if (!dateB) return -1;
                    
                    return dateB - dateA; // Most recent first
                });

                const groups = {
                    today: [],
                    yesterday: [],
                    thisWeek: [],
                    lastWeek: [],
                    thisMonth: [],
                    lastMonth: [],
                    older: []
                };

                sortedRecordings.forEach(recording => {
                    const date = getDateForSorting(recording);
                    if (!date) {
                        groups.older.push(recording);
                        return;
                    }

                    if (isToday(date)) {
                        groups.today.push(recording);
                    } else if (isYesterday(date)) {
                        groups.yesterday.push(recording);
                    } else if (isThisWeek(date)) {
                        groups.thisWeek.push(recording);
                    } else if (isLastWeek(date)) {
                        groups.lastWeek.push(recording);
                    } else if (isThisMonth(date)) {
                        groups.thisMonth.push(recording);
                    } else if (isLastMonth(date)) {
                        groups.lastMonth.push(recording);
                    } else {
                        groups.older.push(recording);
                    }
                });

                return [
                    { title: t('sidebar.today'), items: groups.today },
                    { title: t('sidebar.yesterday'), items: groups.yesterday },
                    { title: t('sidebar.thisWeek'), items: groups.thisWeek },
                    { title: t('sidebar.lastWeek'), items: groups.lastWeek },
                    { title: t('sidebar.thisMonth'), items: groups.thisMonth },
                    { title: t('sidebar.lastMonth'), items: groups.lastMonth },
                    { title: t('sidebar.older'), items: groups.older }
                ].filter(g => g.items.length > 0);
            });

            const totalInQueue = computed(() => uploadQueue.value.length);
            const completedInQueue = computed(() => uploadQueue.value.filter(item => item.status === 'completed' || item.status === 'failed').length);
            const finishedFilesInQueue = computed(() => uploadQueue.value.filter(item => ['completed', 'failed'].includes(item.status)));

            const clearCompletedUploads = () => {
                uploadQueue.value = uploadQueue.value.filter(item => !['completed', 'failed'].includes(item.status));
            };

            const identifiedSpeakers = computed(() => {
                // Ensure we have a valid recording and transcription
                if (!selectedRecording.value?.transcription) {
                    return [];
                }
                
                const transcription = selectedRecording.value.transcription;
                let transcriptionData;
    
                try {
                    transcriptionData = JSON.parse(transcription);
                } catch (e) {
                    transcriptionData = null;
                }
    
                // Updated to handle new simplified JSON format (array of segments)
                if (transcriptionData && Array.isArray(transcriptionData)) {
                    // JSON format - extract speakers in order of appearance
                    const speakersInOrder = [];
                    const seenSpeakers = new Set();
                    transcriptionData.forEach(segment => {
                        if (segment.speaker && String(segment.speaker).trim() && !seenSpeakers.has(segment.speaker)) {
                            seenSpeakers.add(segment.speaker);
                            speakersInOrder.push(segment.speaker);
                        }
                    });
                    return speakersInOrder; // Keep order of appearance, don't sort
                } else if (typeof transcription === 'string') {
                    // Plain text format - find speakers in order of appearance
                    const speakerRegex = /\[([^\]]+)\]:/g;
                    const speakersInOrder = [];
                    const seenSpeakers = new Set();
                    let match;
                    while ((match = speakerRegex.exec(transcription)) !== null) {
                        const speaker = match[1].trim();
                        if (speaker && !seenSpeakers.has(speaker)) {
                            seenSpeakers.add(speaker);
                            speakersInOrder.push(speaker);
                        }
                    }
                    return speakersInOrder; // Keep order of appearance, don't sort
                }
                return [];
            });

            // identifiedSpeakersInOrder is now just an alias since identifiedSpeakers already preserves order
            const identifiedSpeakersInOrder = computed(() => {
                return identifiedSpeakers.value;
            });
    
            const hasSpeakerNames = computed(() => {
                // Check if any speaker has a non-empty name
                return Object.values(speakerMap.value).some(speakerData => 
                    speakerData.name && speakerData.name.trim() !== ''
                );
            });

            const processedTranscription = computed(() => {
                if (!selectedRecording.value?.transcription) {
                    return { hasDialogue: false, content: '', speakers: [], simpleSegments: [], bubbleRows: [] };
                }

                const transcription = selectedRecording.value.transcription;
                let transcriptionData;

                try {
                    transcriptionData = JSON.parse(transcription);
                } catch (e) {
                    transcriptionData = null;
                }

                // Handle new simplified JSON format (array of segments)
                if (transcriptionData && Array.isArray(transcriptionData)) {
                    const wasDiarized = transcriptionData.some(segment => segment.speaker);

                    if (!wasDiarized) {
                        const segments = transcriptionData.map(segment => ({
                            sentence: segment.sentence,
                            startTime: segment.start_time,
                        }));
                        return {
                            hasDialogue: false,
                            isJson: true,
                            content: segments.map(s => s.sentence).join('\n'),
                            simpleSegments: segments,
                            speakers: [],
                            bubbleRows: []
                        };
                    }
                    
                    // Extract unique speakers
                    const speakers = [...new Set(transcriptionData.map(segment => segment.speaker).filter(Boolean))];
                    const speakerColors = {};
                    speakers.forEach((speaker, index) => {
                        speakerColors[speaker] = `speaker-color-${(index % 8) + 1}`;
                    });

                    const simpleSegments = transcriptionData.map(segment => ({
                        speakerId: segment.speaker,
                        speaker: speakerMap.value[segment.speaker]?.name || segment.speaker,
                        sentence: segment.sentence,
                        startTime: segment.start_time || segment.startTime,
                        endTime: segment.end_time || segment.endTime,
                        color: speakerColors[segment.speaker] || 'speaker-color-1'
                    }));

                    const processedSimpleSegments = [];
                    let lastSpeakerId = null;
                    simpleSegments.forEach(segment => {
                        processedSimpleSegments.push({
                            ...segment,
                            showSpeaker: segment.speakerId !== lastSpeakerId
                        });
                        lastSpeakerId = segment.speakerId;
                    });

                    const bubbleRows = [];
                    let lastBubbleSpeakerId = null;
                    simpleSegments.forEach(segment => {
                        if (bubbleRows.length === 0 || segment.speakerId !== lastBubbleSpeakerId) {
                            bubbleRows.push({
                                speaker: segment.speaker,
                                color: segment.color,
                                isMe: segment.speaker && (typeof segment.speaker === 'string') && segment.speaker.toLowerCase().includes('me'),
                                bubbles: []
                            });
                            lastBubbleSpeakerId = segment.speakerId;
                        }
                        bubbleRows[bubbleRows.length - 1].bubbles.push({
                            sentence: segment.sentence,
                            startTime: segment.startTime || segment.start_time,
                            color: segment.color
                        });
                    });

                    return {
                        hasDialogue: true,
                        isJson: true,
                        segments: simpleSegments,
                        simpleSegments: processedSimpleSegments,
                        bubbleRows: bubbleRows,
                        speakers: speakers.map(speaker => ({
                            name: speakerMap.value[speaker]?.name || speaker,
                            color: speakerColors[speaker]
                        }))
                    };

                } else {
                    // Fallback for plain text transcription
                    const speakerRegex = /\[([^\]]+)\]:\s*/g;
                    const hasDialogue = speakerRegex.test(transcription);

                    if (!hasDialogue) {
                        return {
                            hasDialogue: false,
                            isJson: false,
                            content: transcription,
                            speakers: [],
                            simpleSegments: [],
                            bubbleRows: []
                        };
                    }

                    speakerRegex.lastIndex = 0;
                    const speakers = new Set();
                    let match;
                    while ((match = speakerRegex.exec(transcription)) !== null) {
                        speakers.add(match[1]);
                    }

                    const speakerList = Array.from(speakers);
                    const speakerColors = {};
                    speakerList.forEach((speaker, index) => {
                        speakerColors[speaker] = `speaker-color-${(index % 8) + 1}`;
                    });

                    const segments = [];
                    const lines = transcription.split('\n');
                    let currentSpeakerId = null;
                    let currentText = '';

                    for (const line of lines) {
                        const speakerMatch = line.match(/^\[([^\]]+)\]:\s*(.*)$/);
                        if (speakerMatch) {
                            if (currentSpeakerId && currentText.trim()) {
                                segments.push({
                                    speakerId: currentSpeakerId,
                                    speaker: speakerMap.value[currentSpeakerId]?.name || currentSpeakerId,
                                    sentence: currentText.trim(),
                                    color: speakerColors[currentSpeakerId] || 'speaker-color-1'
                                });
                            }
                            currentSpeakerId = speakerMatch[1];
                            currentText = speakerMatch[2];
                        } else if (currentSpeakerId && line.trim()) {
                            currentText += ' ' + line.trim();
                        } else if (!currentSpeakerId && line.trim()) {
                            segments.push({
                                speakerId: null,
                                speaker: null,
                                sentence: line.trim(),
                                color: 'speaker-color-1'
                            });
                        }
                    }

                    if (currentSpeakerId && currentText.trim()) {
                        segments.push({
                            speakerId: currentSpeakerId,
                            speaker: speakerMap.value[currentSpeakerId]?.name || currentSpeakerId,
                            sentence: currentText.trim(),
                            color: speakerColors[currentSpeakerId] || 'speaker-color-1'
                        });
                    }

                    const simpleSegments = [];
                    let lastSpeakerId = null;
                    segments.forEach(segment => {
                        simpleSegments.push({
                            ...segment,
                            showSpeaker: segment.speakerId !== lastSpeakerId,
                            sentence: segment.sentence || segment.text 
                        });
                        lastSpeakerId = segment.speakerId;
                    });

                    const bubbleRows = [];
                    let currentRow = null;
                    segments.forEach(segment => {
                        if (!currentRow || currentRow.speakerId !== segment.speakerId) {
                            if (currentRow) bubbleRows.push(currentRow);
                            currentRow = {
                                speakerId: segment.speakerId,
                                speaker: segment.speaker,
                                color: segment.color,
                                bubbles: [],
                                isMe: segment.speaker && segment.speaker.toLowerCase().includes('me')
                            };
                        }
                        currentRow.bubbles.push({
                            sentence: segment.sentence,
                            color: segment.color
                        });
                    });
                    if (currentRow) bubbleRows.push(currentRow);

                    return {
                        hasDialogue: true,
                        isJson: false,
                        segments: segments,
                        simpleSegments: simpleSegments,
                        bubbleRows: bubbleRows,
                        speakers: speakerList.map(speaker => ({
                            name: speakerMap.value[speaker]?.name || speaker,
                            color: speakerColors[speaker] || 'speaker-color-1'
                        }))
                    };
                }
            });

            // --- Color Scheme Management ---
            const colorSchemes = {
                light: [
                    { id: 'blue', name: 'Ocean Blue', description: 'Classic blue theme with professional appeal', class: '' },
                    { id: 'emerald', name: 'Forest Emerald', description: 'Fresh green theme for a natural feel', class: 'theme-light-emerald' },
                    { id: 'purple', name: 'Royal Purple', description: 'Elegant purple theme with sophistication', class: 'theme-light-purple' },
                    { id: 'rose', name: 'Sunset Rose', description: 'Warm pink theme with gentle energy', class: 'theme-light-rose' },
                    { id: 'amber', name: 'Golden Amber', description: 'Warm yellow theme for brightness', class: 'theme-light-amber' },
                    { id: 'teal', name: 'Ocean Teal', description: 'Cool teal theme for tranquility', class: 'theme-light-teal' }
                ],
                dark: [
                    { id: 'blue', name: 'Midnight Blue', description: 'Deep blue theme for focused work', class: '' },
                    { id: 'emerald', name: 'Dark Forest', description: 'Rich green theme for comfortable viewing', class: 'theme-dark-emerald' },
                    { id: 'purple', name: 'Deep Purple', description: 'Mysterious purple theme for creativity', class: 'theme-dark-purple' },
                    { id: 'rose', name: 'Dark Rose', description: 'Muted pink theme with subtle warmth', class: 'theme-dark-rose' },
                    { id: 'amber', name: 'Dark Amber', description: 'Warm brown theme for cozy sessions', class: 'theme-dark-amber' },
                    { id: 'teal', name: 'Deep Teal', description: 'Dark teal theme for calm focus', class: 'theme-dark-teal' }
                ]
            };

            // --- Utility Methods ---
            const setGlobalError = (message, duration = 7000) => {
                globalError.value = message;
                if (duration > 0) {
                    setTimeout(() => { if (globalError.value === message) globalError.value = null; }, duration);
                }
            };

            const formatFileSize = (bytes) => {
                if (bytes == null || bytes === 0) return '0 Bytes';
                const k = 1024;
                const sizes = ['Bytes', 'KB', 'MB', 'GB', 'TB'];
                if (bytes < 0) bytes = 0;
                const i = bytes === 0 ? 0 : Math.max(0, Math.floor(Math.log(bytes) / Math.log(k)));
                const size = i === 0 ? bytes : parseFloat((bytes / Math.pow(k, i)).toFixed(2));
                return size + ' ' + sizes[i];
            };

            const formatDisplayDate = (dateString) => {
                if (!dateString) return '';
                try {
                    // Try to parse the date string directly first (it might already be formatted)
                    let date = new Date(dateString);
                    
                    // If that fails or results in invalid date, try different approaches
                    if (isNaN(date.getTime())) {
                        // Try appending time if it looks like a date-only string (YYYY-MM-DD format)
                        if (/^\d{4}-\d{2}-\d{2}$/.test(dateString)) {
                            date = new Date(dateString + 'T00:00:00');
                        } else {
                            // If it's already a formatted string, just return it
                            return dateString;
                        }
                    }
                    
                    // If we still have an invalid date, return the original string
                    if (isNaN(date.getTime())) {
                        return dateString;
                    }
                    
                    return date.toLocaleDateString(undefined, { year: 'numeric', month: 'long', day: 'numeric' });
                } catch (e) {
                    console.error("Error formatting date:", e);
                    return dateString;
                }
            };

            const formatStatus = (status) => {
                if (!status || status === 'COMPLETED') return '';
                const statusMap = {
                    'PENDING': t('status.queued'),
                    'PROCESSING': t('status.processing'),
                    'TRANSCRIBING': t('status.transcribing'),
                    'SUMMARIZING': t('status.summarizing'),
                    'FAILED': t('status.failed'),
                    'UPLOADING': t('status.uploading')
                };
                return statusMap[status] || status.charAt(0).toUpperCase() + status.slice(1).toLowerCase();
            };

            const getStatusClass = (status) => {
                switch(status) {
                    case 'PENDING': return 'status-pending';
                    case 'PROCESSING': return 'status-processing';
                    case 'SUMMARIZING': return 'status-summarizing';
                    case 'COMPLETED': return '';
                    case 'FAILED': return 'status-failed';
                    default: return 'status-pending';
                }
            };

            const formatTime = (seconds) => {
                const minutes = Math.floor(seconds / 60);
                const secs = seconds % 60;
                return `${minutes.toString().padStart(2, '0')}:${secs.toString().padStart(2, '0')}`;
            };

            const formatDuration = (totalSeconds) => {
                if (totalSeconds == null || totalSeconds < 0) return 'N/A';
    
                if (totalSeconds < 1) {
                    return `${totalSeconds.toFixed(2)} seconds`;
                }
                
                totalSeconds = Math.round(totalSeconds);
    
                if (totalSeconds < 60) {
                    return `${totalSeconds} sec`;
                }
    
                const hours = Math.floor(totalSeconds / 3600);
                const minutes = Math.floor((totalSeconds % 3600) / 60);
                const seconds = totalSeconds % 60;
    
                let parts = [];
                if (hours > 0) {
                    parts.push(`${hours} hr`);
                }
                if (minutes > 0) {
                    parts.push(`${minutes} min`);
                }
                // Only show seconds if duration is less than an hour
                if (hours === 0 && seconds > 0) {
                    parts.push(`${seconds} sec`);
                }
    
                return parts.join(' ');
            };

            // --- Recording Size Monitoring Functions ---
            const updateFileSizeEstimate = () => {
                if (!isRecording.value || !actualBitrate.value) return;
                
                // Calculate estimated size based on recording time and bitrate
                const recordingTimeSeconds = recordingTime.value;
                const estimatedBits = actualBitrate.value * recordingTimeSeconds;
                const estimatedBytes = estimatedBits / 8;
                estimatedFileSize.value = estimatedBytes;
                
                // Check if we're approaching the size limit
                const sizeMB = estimatedBytes / (1024 * 1024);
                const warningThresholdMB = maxRecordingMB.value * 0.8; // 80% of max size
                
                if (sizeMB > warningThresholdMB && !fileSizeWarningShown.value) {
                    fileSizeWarningShown.value = true;
                    showToast(`Recording size is ${formatFileSize(estimatedBytes)}. Consider stopping soon to avoid auto-stop at ${maxRecordingMB.value}MB.`, 'fa-exclamation-triangle', 5000);
                }
                
                // Auto-stop if we exceed the maximum size
                if (sizeMB > maxRecordingMB.value) {
                    console.log(`Auto-stopping recording: size ${formatFileSize(estimatedBytes)} exceeds limit of ${maxRecordingMB.value}MB`);
                    stopRecording();
                    showToast(`Recording automatically stopped at ${formatFileSize(estimatedBytes)} to prevent excessive file size.`, 'fa-stop-circle', 7000);
                }
            };

            const startSizeMonitoring = () => {
                if (sizeCheckInterval.value) {
                    clearInterval(sizeCheckInterval.value);
                }
                
                // Reset size monitoring state
                estimatedFileSize.value = 0;
                fileSizeWarningShown.value = false;
                
                // Start monitoring every 5 seconds
                sizeCheckInterval.value = setInterval(updateFileSizeEstimate, 5000);
            };

            const stopSizeMonitoring = () => {
                if (sizeCheckInterval.value) {
                    clearInterval(sizeCheckInterval.value);
                    sizeCheckInterval.value = null;
                }
            };

            // --- Enhanced Date Utility Functions ---
            const getDateForSorting = (recording) => {
                const dateStr = sortBy.value === 'meeting_date' ? recording.meeting_date : recording.created_at;
                if (!dateStr) return null;
                return new Date(dateStr);
            };

            const isToday = (date) => {
                const today = new Date();
                return isSameDay(date, today);
            };

            const isYesterday = (date) => {
                const yesterday = new Date();
                yesterday.setDate(yesterday.getDate() - 1);
                return isSameDay(date, yesterday);
            };

            const isThisWeek = (date) => {
                const now = new Date();
                const startOfWeek = new Date(now);
                const day = now.getDay();
                const diff = now.getDate() - day + (day === 0 ? -6 : 1); // Monday as start of week
                startOfWeek.setDate(diff);
                startOfWeek.setHours(0, 0, 0, 0);
                
                const endOfWeek = new Date(startOfWeek);
                endOfWeek.setDate(startOfWeek.getDate() + 6);
                endOfWeek.setHours(23, 59, 59, 999);
                
                return date >= startOfWeek && date <= endOfWeek;
            };

            const isLastWeek = (date) => {
                const now = new Date();
                const startOfLastWeek = new Date(now);
                const day = now.getDay();
                const diff = now.getDate() - day + (day === 0 ? -6 : 1) - 7; // Previous Monday
                startOfLastWeek.setDate(diff);
                startOfLastWeek.setHours(0, 0, 0, 0);
                
                const endOfLastWeek = new Date(startOfLastWeek);
                endOfLastWeek.setDate(startOfLastWeek.getDate() + 6);
                endOfLastWeek.setHours(23, 59, 59, 999);
                
                return date >= startOfLastWeek && date <= endOfLastWeek;
            };

            const isThisMonth = (date) => {
                const now = new Date();
                return date.getFullYear() === now.getFullYear() && date.getMonth() === now.getMonth();
            };

            const isLastMonth = (date) => {
                const now = new Date();
                const lastMonth = new Date(now.getFullYear(), now.getMonth() - 1, 1);
                return date.getFullYear() === lastMonth.getFullYear() && date.getMonth() === lastMonth.getMonth();
            };

            const isSameDay = (date1, date2) => {
                return date1.getFullYear() === date2.getFullYear() &&
                       date1.getMonth() === date2.getMonth() &&
                       date1.getDate() === date2.getDate();
            };

            const reprocessTranscription = (recordingId) => {
                const recording = recordings.value.find(r => r.id === recordingId) || selectedRecording.value;
                confirmReprocess('transcription', recording);
            };
            
            const reprocessSummary = (recordingId) => {
                const recording = recordings.value.find(r => r.id === recordingId) || selectedRecording.value;
                confirmReprocess('summary', recording);
            };
            
            const generateSummary = async () => {
                if (!selectedRecording.value) return;
                
                try {
                    const csrfToken = document.querySelector('meta[name="csrf-token"]')?.getAttribute('content');
                    
                    const response = await fetch(`/recording/${selectedRecording.value.id}/generate_summary`, {
                        method: 'POST',
                        headers: {
                            'Content-Type': 'application/json',
                            'X-CSRFToken': csrfToken
                        }
                    });
                    
                    const data = await response.json();
                    
                    if (!response.ok) {
                        throw new Error(data.error || 'Failed to generate summary');
                    }
                    
                    // Update the recording status to show it's being processed
                    selectedRecording.value.status = 'SUMMARIZING';
                    
                    // Also update in recordings list if it exists
                    const recordingInList = recordings.value.find(r => r.id === selectedRecording.value.id);
                    if (recordingInList) {
                        recordingInList.status = 'SUMMARIZING';
                    }
                    
                    showToast('Summary generation started', 'success');
                    
                } catch (error) {
                    console.error('Error generating summary:', error);
                    setGlobalError(`Failed to generate summary: ${error.message}`);
                }
            };

            const resetRecordingStatus = async (recordingId) => {
                const recording = recordings.value.find(r => r.id === recordingId);
                if (!recording) return;

                try {
                    const response = await fetch(`/recording/${recording.id}/reset_status`, {
                        method: 'POST',
                        headers: { 'Content-Type': 'application/json' },
                    });
                    const data = await response.json();
                    if (!response.ok) {
                        throw new Error(data.error || 'Failed to reset status');
                    }
                    const index = recordings.value.findIndex(r => r.id === recording.id);
                    if (index !== -1) {
                        recordings.value[index] = data.recording;
                    }
                    if (selectedRecording.value?.id === recording.id) {
                        selectedRecording.value = data.recording;
                    }
                    showToast('Recording status has been reset.', 'fa-check-circle');
                } catch (error) {
                    setGlobalError(`Failed to reset status: ${error.message}`);
                }
            };

            const confirmReprocess = (type, recording) => {
                reprocessType.value = type;
                reprocessRecording.value = recording;
                showReprocessModal.value = true;
            };

            const openTranscriptionEditor = () => {
                if (processedTranscription.value.isJson) {
                    openAsrEditorModal();
                } else {
                    openTextEditorModal();
                }
            };

            const openTextEditorModal = () => {
                if (!selectedRecording.value) return;
                editingTranscriptionContent.value = selectedRecording.value.transcription;
                showTextEditorModal.value = true;
            };

            const closeTextEditorModal = () => {
                showTextEditorModal.value = false;
                editingTranscriptionContent.value = '';
            };

            const saveTranscription = async () => {
                if (!selectedRecording.value) return;
                await saveTranscriptionContent(editingTranscriptionContent.value);
                closeTextEditorModal();
            };

            const openAsrEditorModal = async () => {
                if (!selectedRecording.value) return;
                try {
                    const segments = JSON.parse(selectedRecording.value.transcription);
                    editingSegments.value = segments.map((s, i) => ({ 
                        ...s, 
                        id: i, 
                        showSuggestions: false, 
                        filteredSpeakers: [] 
                    }));

                    // Populate available speakers
                    const speakersInTranscript = [...new Set(segments.map(s => s.speaker))];
                    const response = await fetch('/speakers');
                    const speakersFromDb = await response.json();
                    const speakerNamesFromDb = speakersFromDb.map(s => s.name);
                    availableSpeakers.value = [...new Set([...speakersInTranscript, ...speakerNamesFromDb])].sort();
                    
                    showAsrEditorModal.value = true;
                } catch (e) {
                    console.error("Could not parse transcription as JSON for ASR editor:", e);
                    setGlobalError("This transcription is not in the correct format for the ASR editor.");
                }
            };

            const closeAsrEditorModal = () => {
                showAsrEditorModal.value = false;
                editingSegments.value = [];
                availableSpeakers.value = [];
            };

            const saveAsrTranscription = async () => {
                const contentToSave = JSON.stringify(editingSegments.value.map(({ id, showSuggestions, filteredSpeakers, ...rest }) => rest));
                await saveTranscriptionContent(contentToSave);
                closeAsrEditorModal();
            };

            const adjustTime = (index, field, amount) => {
                if (editingSegments.value[index]) {
                    editingSegments.value[index][field] = parseFloat((editingSegments.value[index][field] + amount).toFixed(3));
                }
            };

            const filterSpeakers = (index) => {
                const segment = editingSegments.value[index];
                if (segment) {
                    const query = segment.speaker.toLowerCase();
                    segment.filteredSpeakers = availableSpeakers.value.filter(s => s.toLowerCase().includes(query));
                }
            };

            const openSpeakerSuggestions = (index) => {
                if (editingSegments.value[index]) {
                    editingSegments.value[index].showSuggestions = true;
                    filterSpeakers(index);
                }
            };

            const closeSpeakerSuggestions = (index) => {
                if (editingSegments.value[index]) {
                    window.setTimeout(() => {
                        if (editingSegments.value[index]) {
                            editingSegments.value[index].showSuggestions = false;
                        }
                    }, 200); // Delay to allow click event to register
                }
            };

            const selectSpeaker = (index, speaker) => {
                if (editingSegments.value[index]) {
                    editingSegments.value[index].speaker = speaker;
                    editingSegments.value[index].showSuggestions = false;
                }
            };

            const addSegment = () => {
                const lastSegment = editingSegments.value[editingSegments.value.length - 1];
                editingSegments.value.push({
                    id: Date.now(),
                    speaker: lastSegment ? lastSegment.speaker : 'SPEAKER_00',
                    start_time: lastSegment ? lastSegment.end_time : 0,
                    end_time: lastSegment ? lastSegment.end_time + 1 : 1,
                    sentence: ''
                });
            };

            const removeSegment = (index) => {
                editingSegments.value.splice(index, 1);
            };

            const saveTranscriptionContent = async (content) => {
                if (!selectedRecording.value) return;
                try {
                    const response = await fetch(`/recording/${selectedRecording.value.id}/update_transcription`, {
                        method: 'POST',
                        headers: { 'Content-Type': 'application/json' },
                        body: JSON.stringify({ transcription: content })
                    });
                    const data = await response.json();
                    if (!response.ok) throw new Error(data.error || 'Failed to update transcription');
                    const index = recordings.value.findIndex(r => r.id === selectedRecording.value.id);
                    if (index !== -1) {
                        recordings.value[index] = data.recording;
                    }
                    selectedRecording.value = data.recording;
                    showToast('Transcription updated successfully!', 'fa-check-circle');
                } catch (error) {
                    console.error('Save Transcription Error:', error);
                    setGlobalError(`Failed to save transcription: ${error.message}`);
                }
            };
            
            const cancelReprocess = () => {
                showReprocessModal.value = false;
                reprocessType.value = null;
                reprocessRecording.value = null;
                // Reset summary reprocess options
                summaryReprocessPromptSource.value = 'default';
                summaryReprocessSelectedTagId.value = '';
                summaryReprocessCustomPrompt.value = '';
            };
            
            const executeReprocess = async () => {
                if (!reprocessRecording.value || !reprocessType.value) return;

                const recordingId = reprocessRecording.value.id;
                const type = reprocessType.value;

                // Save values before closing the modal (cancelReprocess resets them)
                const savedAsrOptions = {
                    language: asrReprocessOptions.language,
                    min_speakers: asrReprocessOptions.min_speakers,
                    max_speakers: asrReprocessOptions.max_speakers
                };
                const savedSummaryPromptSource = summaryReprocessPromptSource.value;
                const savedSummaryTagId = summaryReprocessSelectedTagId.value;
                const savedSummaryCustomPrompt = summaryReprocessCustomPrompt.value;

                // Close the modal
                cancelReprocess();

                if (type === 'transcription') {
                    await performReprocessTranscription(
                        recordingId,
                        savedAsrOptions.language,
                        savedAsrOptions.min_speakers,
                        savedAsrOptions.max_speakers
                    );
                } else if (type === 'summary') {
                    await performReprocessSummary(
                        recordingId,
                        savedSummaryPromptSource,
                        savedSummaryTagId,
                        savedSummaryCustomPrompt
                    );
                }
            };

            const performReprocessTranscription = async (recordingId, language, minSpeakers, maxSpeakers) => {
                if (!recordingId) {
                    setGlobalError('No recording ID provided for reprocessing.');
                    return;
                }
                
                try {
                    const payload = {
                        language: language,
                        min_speakers: minSpeakers,
                        max_speakers: maxSpeakers
                    };
    
                    const response = await fetch(`/recording/${recordingId}/reprocess_transcription`, {
                        method: 'POST',
                        headers: { 'Content-Type': 'application/json' },
                        body: JSON.stringify(payload)
                    });
                    
                    const data = await response.json();
                    if (!response.ok) throw new Error(data.error || 'Failed to start transcription reprocessing');

                    // Ensure the recording status is properly set to PROCESSING
                    if (data.recording && data.recording.status !== 'PROCESSING') {
                        console.warn(`Warning: Reprocess transcription returned unexpected status: ${data.recording.status}`);
                        data.recording.status = 'PROCESSING';
                    }

                    // Update the recording in the UI
                    const index = recordings.value.findIndex(r => r.id === recordingId);
                    if (index !== -1) {
                        recordings.value[index] = data.recording;
                    }
                    
                    // Update selected recording if it's the one being reprocessed
                    if (selectedRecording.value?.id === recordingId) {
                        selectedRecording.value = data.recording;
                    }
                    
                    showToast('Transcription reprocessing started', 'fa-sync-alt');

                    // Switch to Summary tab to show progress
                    selectedTab.value = 'summary';

                    // Show progress modal for reprocessing
                    showProgressModalForReprocessing(recordingId, 'transcription');

                    // Start polling for status updates
                    startReprocessingPoll(recordingId);
                    
                } catch (error) {
                    console.error('Reprocess Transcription Error:', error);
                    setGlobalError(`Failed to start transcription reprocessing: ${error.message}`);
                }
            };
            
            const performReprocessSummary = async (recordingId, promptSource, selectedTagId, customPrompt) => {
                if (!recordingId) {
                    setGlobalError('No recording ID provided for reprocessing.');
                    return;
                }

                try {
                    // Prepare payload with custom prompt data
                    const payload = {};

                    console.log('[Reprocess Summary] Prompt source:', promptSource);
                    console.log('[Reprocess Summary] Selected tag ID:', selectedTagId);
                    console.log('[Reprocess Summary] Custom prompt:', customPrompt);

                    if (promptSource === 'tag' && selectedTagId) {
                        const selectedTag = availableTags.value.find(t => t.id == selectedTagId);
                        if (selectedTag && selectedTag.custom_prompt) {
                            payload.custom_prompt = selectedTag.custom_prompt;
                            console.log('[Reprocess Summary] Using tag prompt:', selectedTag.name, 'Length:', selectedTag.custom_prompt.length);
                        }
                    } else if (promptSource === 'custom' && customPrompt && customPrompt.trim()) {
                        payload.custom_prompt = customPrompt.trim();
                        console.log('[Reprocess Summary] Using custom prompt, Length:', payload.custom_prompt.length);
                    }
                    // If 'default' is selected or no custom prompt, payload will be empty and backend will use default

                    console.log('[Reprocess Summary] Final payload:', payload);

                    const response = await fetch(`/recording/${recordingId}/reprocess_summary`, {
                        method: 'POST',
                        headers: { 'Content-Type': 'application/json' },
                        body: JSON.stringify(payload)
                    });
                    
                    const data = await response.json();
                    if (!response.ok) throw new Error(data.error || 'Failed to start summary reprocessing');

                    // Ensure the recording status is properly set to SUMMARIZING
                    if (data.recording && data.recording.status !== 'SUMMARIZING') {
                        console.warn(`Warning: Reprocess summary returned unexpected status: ${data.recording.status}`);
                        data.recording.status = 'SUMMARIZING';
                    }

                    // Update the recording in the UI
                    const index = recordings.value.findIndex(r => r.id === recordingId);
                    if (index !== -1) {
                        recordings.value[index] = data.recording;
                    }
                    
                    // Update selected recording if it's the one being reprocessed
                    if (selectedRecording.value?.id === recordingId) {
                        selectedRecording.value = data.recording;
                    }
                    
                    showToast('Summary reprocessing started', 'fa-sync-alt');

                    // Switch to Summary tab to show progress
                    selectedTab.value = 'summary';

                    // Show progress modal for reprocessing
                    showProgressModalForReprocessing(recordingId, 'summary');

                    // Start polling for status updates
                    startReprocessingPoll(recordingId);
                    
                } catch (error) {
                    console.error('Reprocess Summary Error:', error);
                    setGlobalError(`Failed to start summary reprocessing: ${error.message}`);
                }
            };
            
            // Show progress modal for reprocessing operations
            const showProgressModalForReprocessing = (recordingId, type) => {
                const recording = recordings.value.find(r => r.id === recordingId);
                if (!recording) return;
                
                // Create a mock file item for the progress modal
                const reprocessItem = {
                    file: { 
                        name: recording.title || `Recording ${recordingId}`,
                        size: recording.file_size || 0
                    },
                    status: 'pending',
                    recordingId: recordingId,
                    clientId: `reprocess-${type}-${recordingId}-${Date.now()}`,
                    error: null,
                    isReprocessing: true,
                    reprocessType: type
                };
                
                // Add to upload queue for progress tracking
                uploadQueue.value.unshift(reprocessItem);
                
                // Show progress modal
                progressPopupMinimized.value = false;
                progressPopupClosed.value = false;
                
                // Set as currently processing file
                currentlyProcessingFile.value = reprocessItem;
                processingProgress.value = 10;
                processingMessage.value = type === 'transcription' ? 'Starting transcription reprocessing...' : 'Starting summary reprocessing...';
            };

            // Polling for reprocessing status updates
            const reprocessingPolls = ref(new Map()); // Track active polls by recording ID
            
            const startReprocessingPoll = (recordingId) => {
                // Clear any existing poll for this recording
                if (reprocessingPolls.value.has(recordingId)) {
                    clearInterval(reprocessingPolls.value.get(recordingId));
                }
                
                console.log(`Starting reprocessing poll for recording ${recordingId}`);
                
                const pollInterval = setInterval(async () => {
                    try {
                        const response = await fetch(`/status/${recordingId}`);
                        if (!response.ok) {
                            console.error(`Status check failed for recording ${recordingId}`);
                            stopReprocessingPoll(recordingId);
                            return;
                        }
                        
                        const data = await response.json();
                        
                        // Update the recording in the UI
                        const index = recordings.value.findIndex(r => r.id === recordingId);
                        if (index !== -1) {
                            recordings.value[index] = data;
                        }
                        
                        // Update selected recording if it's the one being reprocessed
                        if (selectedRecording.value?.id === recordingId) {
                            selectedRecording.value = data;
                        }
                        
                        const queueItem = uploadQueue.value.find(item => item.recordingId === recordingId);

                        // Update the item's status and name for intermediate states
                        if (queueItem) {
                            queueItem.status = data.status; // e.g., 'PROCESSING', 'SUMMARIZING'
                            queueItem.file.name = data.title || data.original_filename;
                        }
                        
                        // Update progress modal if this is the currently processing item
                        if (queueItem && currentlyProcessingFile.value?.clientId === queueItem.clientId) {
                            updateReprocessingProgress(data.status, queueItem);
                        }
                        
                        // Stop polling if processing is complete
                        if (data.status === 'COMPLETED' || data.status === 'FAILED') {
                            console.log(`Reprocessing ${data.status.toLowerCase()} for recording ${recordingId}`);
                            stopReprocessingPoll(recordingId);
                            
                            // Update queue item status to final lowercase state
                            if (queueItem) {
                                queueItem.status = data.status === 'COMPLETED' ? 'completed' : 'failed';
                                if (data.status === 'FAILED') {
                                    queueItem.error = data.error_message || 'Reprocessing failed';
                                }
                            }
                            
                            // Clear current processing if this was the active item
                            if (currentlyProcessingFile.value?.recordingId === recordingId) {
                                resetCurrentFileProcessingState();
                            }
                            
                            if (data.status === 'COMPLETED') {
                                showToast('Reprocessing completed successfully', 'fa-check-circle');
                            } else {
                                showToast('Reprocessing failed', 'fa-exclamation-circle');
                            }
                        }
                        
                    } catch (error) {
                        console.error(`Error polling status for recording ${recordingId}:`, error);
                        stopReprocessingPoll(recordingId);
                    }
                }, 3000); // Poll every 3 seconds
                
                reprocessingPolls.value.set(recordingId, pollInterval);
            };
            
            const updateReprocessingProgress = (status, queueItem) => {
                switch (status) {
                    case 'PENDING':
                        processingProgress.value = 20;
                        processingMessage.value = `Waiting to start ${queueItem.reprocessType} reprocessing...`;
                        break;
                    case 'PROCESSING':
                        processingProgress.value = Math.round(Math.min(70, processingProgress.value + Math.random() * 10));
                        processingMessage.value = queueItem.reprocessType === 'transcription' 
                            ? 'Reprocessing transcription...' 
                            : 'Processing audio...';
                        break;
                    case 'SUMMARIZING':
                        processingProgress.value = Math.round(Math.min(90, processingProgress.value + Math.random() * 10));
                        processingMessage.value = queueItem.reprocessType === 'summary' 
                            ? 'Regenerating summary...' 
                            : 'Generating title and summary...';
                        break;
                    case 'COMPLETED':
                        processingProgress.value = 100;
                        processingMessage.value = 'Reprocessing completed!';
                        break;
                    case 'FAILED':
                        processingProgress.value = 100;
                        processingMessage.value = 'Reprocessing failed.';
                        break;
                    default:
                        processingProgress.value = 15;
                        processingMessage.value = 'Starting reprocessing...';
                }
            };

            const stopReprocessingPoll = (recordingId) => {
                if (reprocessingPolls.value.has(recordingId)) {
                    clearInterval(reprocessingPolls.value.get(recordingId));
                    reprocessingPolls.value.delete(recordingId);
                    console.log(`Stopped reprocessing poll for recording ${recordingId}`);
                }
            };
    
            const confirmReset = (recording) => {
                recordingToReset.value = recording;
                showResetModal.value = true;
            };
    
            const cancelReset = () => {
                showResetModal.value = false;
                recordingToReset.value = null;
            };
    
            const executeReset = async () => {
                if (!recordingToReset.value) return;
                const recordingId = recordingToReset.value.id;
                
                // Close the modal first
                cancelReset();
    
                try {
                    const response = await fetch(`/recording/${recordingId}/reset_status`, {
                        method: 'POST',
                        headers: { 'Content-Type': 'application/json' }
                    });
                    
                    const data = await response.json();
                    if (!response.ok) throw new Error(data.error || 'Failed to reset status');
                    
                    // Update the recording in the UI
                    const index = recordings.value.findIndex(r => r.id === recordingId);
                    if (index !== -1) {
                        recordings.value[index] = data.recording;
                    }
                    
                    // Update selected recording if it's the one being reset
                    if (selectedRecording.value?.id === recordingId) {
                        selectedRecording.value = data.recording;
                    }
                    
                    showToast('Recording status has been reset.', 'fa-check-circle');
                    
                } catch (error) {
                    console.error('Reset Status Error:', error);
                    setGlobalError(`Failed to reset status: ${error.message}`);
                }
            };

            const searchSpeakers = async (query, speakerId) => {
                if (!query || query.length < 2) {
                    speakerSuggestions.value[speakerId] = [];
                    return;
                }
                
                loadingSuggestions.value[speakerId] = true;
                
                try {
                    const response = await fetch(`/speakers/search?q=${encodeURIComponent(query)}`);
                    if (!response.ok) throw new Error('Failed to search speakers');
                    
                    const speakers = await response.json();
                    speakerSuggestions.value[speakerId] = speakers;
                } catch (error) {
                    console.error('Error searching speakers:', error);
                    speakerSuggestions.value[speakerId] = [];
                } finally {
                    loadingSuggestions.value[speakerId] = false;
                }
            };
            
            const selectSpeakerSuggestion = (speakerId, suggestion) => {
                if (speakerMap.value[speakerId]) {
                    speakerMap.value[speakerId].name = suggestion.name;
                    speakerSuggestions.value[speakerId] = [];
                }
            };
            
            const closeSpeakerSuggestionsOnClick = (event) => {
                // Check if the click was on an input field or dropdown
                const clickedInput = event.target.closest('input[type="text"]');
                const clickedDropdown = event.target.closest('.absolute.z-10');
                
                // If not clicking on input or dropdown, close all suggestions
                if (!clickedInput && !clickedDropdown) {
                    Object.keys(speakerSuggestions.value).forEach(speakerId => {
                        speakerSuggestions.value[speakerId] = [];
                    });
                }
            };
            
            // Create a mapping for display-friendly speaker IDs
            const speakerDisplayMap = ref({});
            const modalSpeakers = ref([]);
            
            const openSpeakerModal = () => {
                // Clear any existing speaker map data first
                speakerMap.value = {};
                speakerDisplayMap.value = {};
                
                // Get the same speaker order used in processedTranscription
                const transcription = selectedRecording.value?.transcription;
                let speakers = [];
                
                if (transcription) {
                    try {
                        const transcriptionData = JSON.parse(transcription);
                        if (transcriptionData && Array.isArray(transcriptionData)) {
                            // Use the exact same logic as processedTranscription to get speakers
                            speakers = [...new Set(transcriptionData.map(segment => segment.speaker).filter(Boolean))];
                        }
                    } catch (e) {
                        // Fall back to identifiedSpeakers if JSON parsing fails
                        speakers = identifiedSpeakers.value;
                    }
                }
                
                // Set modalSpeakers for the template to use
                modalSpeakers.value = speakers;
                
                // Initialize speaker map with the same order and colors as the transcript
                speakerMap.value = speakers.reduce((acc, speaker, index) => {
                    acc[speaker] = { 
                        name: '', 
                        isMe: false,
                        color: `speaker-color-${(index % 8) + 1}` // Same color assignment as processedTranscription
                    };
                    // Keep the original speaker ID for display
                    speakerDisplayMap.value[speaker] = speaker;
                    return acc;
                }, {});
                
                highlightedSpeaker.value = null;
                speakerSuggestions.value = {};
                loadingSuggestions.value = {};
                isAutoIdentifying.value = false;
                showSpeakerModal.value = true;
            };
    
            const closeSpeakerModal = () => {
                showSpeakerModal.value = false;
                highlightedSpeaker.value = null;
                // Clear the speaker map to prevent stale data from persisting
                speakerMap.value = {};
                speakerSuggestions.value = {};
                loadingSuggestions.value = {};
                
                // Clean up click handler if it exists
                if (window.speakerModalClickHandler) {
                    const modalContent = document.querySelector('.modal-content');
                    if (modalContent) {
                        modalContent.removeEventListener('click', window.speakerModalClickHandler);
                    }
                    delete window.speakerModalClickHandler;
                }
            };
    
            const saveSpeakerNames = async () => {
                if (!selectedRecording.value) return;
    
                // Create a filtered speaker map that excludes entries with blank names
                const filteredSpeakerMap = Object.entries(speakerMap.value).reduce((acc, [speakerId, speakerData]) => {
                    if (speakerData.name && speakerData.name.trim() !== '') {
                        acc[speakerId] = speakerData;
                    }
                    return acc;
                }, {});
    
                try {
                    const response = await fetch(`/recording/${selectedRecording.value.id}/update_speakers`, {
                        method: 'POST',
                        headers: { 'Content-Type': 'application/json' },
                        body: JSON.stringify({
                            speaker_map: filteredSpeakerMap, // Send the filtered map
                            regenerate_summary: regenerateSummaryAfterSpeakerUpdate.value
                        })
                    });
    
                    const data = await response.json();
                    if (!response.ok) throw new Error(data.error || 'Failed to update speakers');
    
                    // On success, close the modal and clear the speakerMap state *before*
                    // updating the recording data. This prevents a race condition where the
                    // view could re-render using the new data but the old, lingering speakerMap.
                    closeSpeakerModal();
    
                    // The backend returns the fully updated recording object.
                    // We can directly update our local state with this fresh data.
                    const index = recordings.value.findIndex(r => r.id === selectedRecording.value.id);
                    if (index !== -1) {
                        recordings.value[index] = data.recording;
                    }
                    selectedRecording.value = data.recording;
    
                    showToast('Speaker names updated successfully!', 'fa-check-circle');
    
                    // If a summary regeneration was requested, start polling for its status.
                    if (regenerateSummaryAfterSpeakerUpdate.value) {
                        startReprocessingPoll(selectedRecording.value.id);
                    }
    
                } catch (error) {
                    console.error('Save Speaker Names Error:', error);
                    setGlobalError(`Failed to save speaker names: ${error.message}`);
                }
            };
    
            // Speaker group navigation state
            const currentSpeakerGroupIndex = ref(-1);
            const speakerGroups = ref([]);
            
            const findSpeakerGroups = (speakerId) => {
                if (!speakerId) return [];
                
                const groups = [];
                const modalTranscript = document.querySelector('div.speaker-modal-transcript');
                const mainTranscript = document.querySelector('.transcription-simple-view, .transcription-with-speakers, .transcription-content');
                const transcriptContainer = modalTranscript || mainTranscript;
                
                if (!transcriptContainer) return [];
                
                // For JSON-based transcripts with segments
                const allSegments = transcriptContainer.querySelectorAll('.speaker-segment');
                if (allSegments.length > 0) {
                    let currentGroup = null;
                    let lastSpeakerId = null;
                    
                    allSegments.forEach(segment => {
                        const speakerTag = segment.querySelector('[data-speaker-id]');
                        const segmentSpeakerId = speakerTag?.dataset.speakerId;
                        
                        if (segmentSpeakerId === speakerId) {
                            // If this is a new group (not consecutive with previous)
                            if (lastSpeakerId !== speakerId) {
                                currentGroup = {
                                    startElement: segment,
                                    elements: [segment]
                                };
                                groups.push(currentGroup);
                            } else if (currentGroup) {
                                // Add to existing group
                                currentGroup.elements.push(segment);
                            }
                        }
                        lastSpeakerId = segmentSpeakerId;
                    });
                } else {
                    // For plain text transcripts with speaker tags
                    const allTags = transcriptContainer.querySelectorAll('[data-speaker-id]');
                    let currentGroup = null;
                    
                    allTags.forEach(tag => {
                        if (tag.dataset.speakerId === speakerId) {
                            // Find the parent element that contains this speaker's content
                            const parentSegment = tag.closest('.speaker-segment') || tag.parentElement;
                            
                            if (!currentGroup || !currentGroup.lastElement || 
                                !parentSegment.previousElementSibling || 
                                parentSegment.previousElementSibling !== currentGroup.lastElement) {
                                // Start a new group
                                currentGroup = {
                                    startElement: parentSegment,
                                    elements: [parentSegment],
                                    lastElement: parentSegment
                                };
                                groups.push(currentGroup);
                            } else {
                                // Continue the group
                                currentGroup.elements.push(parentSegment);
                                currentGroup.lastElement = parentSegment;
                            }
                        }
                    });
                }
                
                return groups;
            };
            
            const highlightSpeakerInTranscript = (speakerId) => {
                highlightedSpeaker.value = speakerId;
                
                if (speakerId) {
                    // Find all speaker groups for navigation
                    speakerGroups.value = findSpeakerGroups(speakerId);
                    currentSpeakerGroupIndex.value = 0;
                    
                    // Scroll to the first group
                    if (speakerGroups.value.length > 0) {
                        nextTick(() => {
                            const firstGroup = speakerGroups.value[0];
                            if (firstGroup && firstGroup.startElement) {
                                firstGroup.startElement.scrollIntoView({ behavior: 'smooth', block: 'center' });
                            }
                        });
                    }
                } else {
                    speakerGroups.value = [];
                    currentSpeakerGroupIndex.value = -1;
                }
            };
            
            const navigateToNextSpeakerGroup = () => {
                if (speakerGroups.value.length === 0) return;
                
                // Don't reset the speaker groups, just update the index
                currentSpeakerGroupIndex.value = (currentSpeakerGroupIndex.value + 1) % speakerGroups.value.length;
                const group = speakerGroups.value[currentSpeakerGroupIndex.value];
                if (group && group.startElement) {
                    group.startElement.scrollIntoView({ behavior: 'smooth', block: 'center' });
                }
            };
            
            const navigateToPrevSpeakerGroup = () => {
                if (speakerGroups.value.length === 0) return;
                
                // Don't reset the speaker groups, just update the index
                currentSpeakerGroupIndex.value = currentSpeakerGroupIndex.value <= 0 
                    ? speakerGroups.value.length - 1 
                    : currentSpeakerGroupIndex.value - 1;
                const group = speakerGroups.value[currentSpeakerGroupIndex.value];
                if (group && group.startElement) {
                    group.startElement.scrollIntoView({ behavior: 'smooth', block: 'center' });
                }
            };

            // Enhanced speaker highlighting with focus/blur events for text inputs
            const focusSpeaker = (speakerId) => {
                // Set this as the active speaker input
                activeSpeakerInput.value = speakerId;
                // Only highlight if not already highlighted (to preserve navigation state)
                if (highlightedSpeaker.value !== speakerId) {
                    highlightSpeakerInTranscript(speakerId);
                }
            };

            const blurSpeaker = () => {
                // Clear the active speaker input after a delay to allow clicking on suggestions
                setTimeout(() => {
                    activeSpeakerInput.value = null;
                    speakerSuggestions.value = {};
                }, 200);
                clearSpeakerHighlight();
            };
    
            const clearSpeakerHighlight = () => {
                highlightedSpeaker.value = null;
            };
            
            const autoIdentifySpeakers = async () => {
                if (!selectedRecording.value) {
                    showToast('No recording selected.', 'fa-exclamation-circle');
                    return;
                }
            
                isAutoIdentifying.value = true;
                showToast('Starting automatic speaker identification...', 'fa-magic');
            
                try {
                    const response = await fetch(`/recording/${selectedRecording.value.id}/auto_identify_speakers`, {
                        method: 'POST',
                        headers: { 'Content-Type': 'application/json' },
                        body: JSON.stringify({
                            current_speaker_map: speakerMap.value
                        })
                    });
            
                    const data = await response.json();
                    if (!response.ok) {
                        throw new Error(data.error || 'Unknown error occurred during auto-identification.');
                    }
            
                    // Check if there's a message (e.g., all speakers already identified)
                    if (data.message) {
                        showToast(data.message, 'fa-info-circle');
                        return;
                    }
            
                    // Update speakerMap with the identified names (only for unidentified speakers)
                    let identifiedCount = 0;
                    for (const speakerId in data.speaker_map) {
                        const identifiedName = data.speaker_map[speakerId];
                        if (speakerMap.value[speakerId] && identifiedName && identifiedName.trim() !== '') {
                            speakerMap.value[speakerId].name = identifiedName;
                            identifiedCount++;
                        }
                    }
            
                    if (identifiedCount > 0) {
                        showToast(`${identifiedCount} speaker(s) identified successfully!`, 'fa-check-circle');
                    } else {
                        showToast('No speakers could be identified from the context.', 'fa-info-circle');
                    }
            
                } catch (error) {
                    console.error('Auto Identify Speakers Error:', error);
                    showToast(`Error: ${error.message}`, 'fa-exclamation-circle', 5000);
                } finally {
                    isAutoIdentifying.value = false;
                }
            };

            const toggleInbox = async (recording) => {
                if (!recording || !recording.id) return;
                
                try {
                    const response = await fetch(`/recording/${recording.id}/toggle_inbox`, {
                        method: 'POST',
                        headers: { 'Content-Type': 'application/json' }
                    });
                    
                    const data = await response.json();
                    if (!response.ok) throw new Error(data.error || 'Failed to toggle inbox status');
                    
                    // Update the recording in the UI
                    recording.is_inbox = data.is_inbox;
                    
                    // Update in the recordings list
                    const index = recordings.value.findIndex(r => r.id === recording.id);
                    if (index !== -1) {
                        recordings.value[index].is_inbox = data.is_inbox;
                    }
                    
                    showToast(`Recording ${data.is_inbox ? 'moved to inbox' : 'marked as read'}`);
                } catch (error) {
                    console.error('Toggle Inbox Error:', error);
                    setGlobalError(`Failed to toggle inbox status: ${error.message}`);
                }
            };
            
            // Toggle highlighted status
            const toggleHighlight = async (recording) => {
                if (!recording || !recording.id) return;
                
                try {
                    const response = await fetch(`/recording/${recording.id}/toggle_highlight`, {
                        method: 'POST',
                        headers: { 'Content-Type': 'application/json' }
                    });
                    
                    const data = await response.json();
                    if (!response.ok) throw new Error(data.error || 'Failed to toggle highlighted status');
                    
                    // Update the recording in the UI
                    recording.is_highlighted = data.is_highlighted;
                    
                    // Update in the recordings list
                    const index = recordings.value.findIndex(r => r.id === recording.id);
                    if (index !== -1) {
                        recordings.value[index].is_highlighted = data.is_highlighted;
                    }
                    
                    showToast(`Recording ${data.is_highlighted ? 'highlighted' : 'unhighlighted'}`);
                } catch (error) {
                    console.error('Toggle Highlight Error:', error);
                    setGlobalError(`Failed to toggle highlighted status: ${error.message}`);
                }
            };

            // --- Dark Mode ---
            const toggleDarkMode = () => {
                isDarkMode.value = !isDarkMode.value;
                if (isDarkMode.value) {
                    document.documentElement.classList.add('dark');
                    localStorage.setItem('darkMode', 'true');
                } else {
                    document.documentElement.classList.remove('dark');
                    localStorage.setItem('darkMode', 'false');
                }
            };

            const initializeDarkMode = () => {
                const prefersDark = window.matchMedia('(prefers-color-scheme: dark)').matches;
                const savedMode = localStorage.getItem('darkMode');
                if (savedMode === 'true' || (savedMode === null && prefersDark)) {
                    isDarkMode.value = true;
                    document.documentElement.classList.add('dark');
                } else {
                    isDarkMode.value = false;
                    document.documentElement.classList.remove('dark');
                }
            };

            const applyColorScheme = (schemeId, mode = null) => {
                const targetMode = mode || (isDarkMode.value ? 'dark' : 'light');
                const scheme = colorSchemes[targetMode].find(s => s.id === schemeId);
                
                if (!scheme) {
                    console.warn(`Color scheme '${schemeId}' not found for mode '${targetMode}'`);
                    return;
                }

                const allThemeClasses = [
                    ...colorSchemes.light.map(s => s.class),
                    ...colorSchemes.dark.map(s => s.class)
                ].filter(c => c !== '');

                document.documentElement.classList.remove(...allThemeClasses);

                if (scheme.class) {
                    document.documentElement.classList.add(scheme.class);
                }

                currentColorScheme.value = schemeId;
                localStorage.setItem('colorScheme', schemeId);
            };

            const initializeColorScheme = () => {
                const savedScheme = localStorage.getItem('colorScheme') || 'blue';
                currentColorScheme.value = savedScheme;
                applyColorScheme(savedScheme);
            };

            const openColorSchemeModal = () => {
                showColorSchemeModal.value = true;
            };

            const closeColorSchemeModal = () => {
                showColorSchemeModal.value = false;
            };

            const selectColorScheme = (schemeId) => {
                applyColorScheme(schemeId);
                showToast(`Applied ${colorSchemes[isDarkMode.value ? 'dark' : 'light'].find(s => s.id === schemeId)?.name} theme`, 'fa-palette');
            };

            const resetColorScheme = () => {
                applyColorScheme('blue');
                showToast('Reset to default Ocean Blue theme', 'fa-undo');
            };

            // Watch for dark mode changes to reapply color scheme
            watch(isDarkMode, () => {
                applyColorScheme(currentColorScheme.value);
            });

            // --- Sidebar Toggle ---
            const toggleSidebar = () => {
                isSidebarCollapsed.value = !isSidebarCollapsed.value;
            };

            // --- View Management ---
            const hasUnsavedRecording = () => {
                // Check if we have an active recording or a finished recording that hasn't been uploaded
                return currentView.value === 'recording' && (isRecording.value || audioBlobURL.value);
            };

            const confirmNavigationWithUnsavedRecording = () => {
                if (hasUnsavedRecording()) {
                    const message = isRecording.value
                        ? 'Recording in progress. Are you sure you want to leave? Your recording will be lost.'
                        : 'You have an unsaved recording. Are you sure you want to leave? Your recording will be lost.';
                    return confirm(message);
                }
                return true;
            };

            const switchToUploadView = () => {
                if (!confirmNavigationWithUnsavedRecording()) {
                    return;
                }
                currentView.value = 'upload';
                selectedRecording.value = null;
                if (isMobileScreen.value) {
                    isSidebarCollapsed.value = true;
                }
                // Clean up any active or unsaved recording
                if (isRecording.value) {
                    stopRecording();
                }
                if (audioBlobURL.value) {
                    discardRecording();
                }
            };

            const selectRecording = (recording) => {
                // Check for active or unsaved recording before switching
                if (!confirmNavigationWithUnsavedRecording()) {
                    return;
                }
                selectedRecording.value = recording;
                currentView.value = 'detail';
                if (recording && recording.id) {
                    localStorage.setItem('lastSelectedRecordingId', recording.id);
                } else {
                    localStorage.removeItem('lastSelectedRecordingId');
                }
                if (isMobileScreen.value) {
                    isSidebarCollapsed.value = true;
                }
                // Clean up any active or unsaved recording
                if (isRecording.value) {
                    stopRecording();
                }
                if (audioBlobURL.value) {
                    discardRecording();
                }
            };

            // --- File Upload ---
            const handleDragOver = (e) => {
                e.preventDefault();
                dragover.value = true;
            };

            const handleDragLeave = (e) => {
                if (e.relatedTarget && e.currentTarget.contains(e.relatedTarget)) {
                    return;
                }
                dragover.value = false;
            };

            const handleDrop = (e) => {
                e.preventDefault();
                dragover.value = false;
                addFilesToQueue(e.dataTransfer.files);
            };

            const handleFileSelect = (e) => {
                addFilesToQueue(e.target.files);
                e.target.value = null;
            };

            const addFilesToQueue = (files) => {
                let filesAdded = 0;
                for (const file of files) {
                    const fileObject = file.file ? file.file : file;
                    const notes = file.notes || null;
                    const tags = file.tags || selectedTags.value || [];
                    const asrOptions = file.asrOptions || {
                        language: asrLanguage.value,
                        min_speakers: asrMinSpeakers.value,
                        max_speakers: asrMaxSpeakers.value
                    };

                    // Check if it's an audio file or video container with audio
                    const isAudioFile = fileObject && (
                        fileObject.type.startsWith('audio/') || 
                        fileObject.type === 'video/mp4' ||
                        fileObject.type === 'video/quicktime' ||
                        fileObject.type === 'video/x-msvideo' ||
                        fileObject.type === 'video/webm' ||
                        fileObject.name.toLowerCase().endsWith('.amr') ||
                        fileObject.name.toLowerCase().endsWith('.3gp') ||
                        fileObject.name.toLowerCase().endsWith('.3gpp') ||
                        fileObject.name.toLowerCase().endsWith('.mp4') ||
                        fileObject.name.toLowerCase().endsWith('.mov') ||
                        fileObject.name.toLowerCase().endsWith('.avi') ||
                        fileObject.name.toLowerCase().endsWith('.mkv') ||
                        fileObject.name.toLowerCase().endsWith('.webm')
                    );
                    
                    if (isAudioFile) {
                        // Only check general file size limit (chunking handles OpenAI 25MB limit automatically)
                        if (fileObject.size > maxFileSizeMB.value * 1024 * 1024) {
                            setGlobalError(`File "${fileObject.name}" exceeds the maximum size of ${maxFileSizeMB.value} MB and was skipped.`);
                            continue;
                        }
                        
                        const clientId = `client-${Date.now()}-${Math.random().toString(36).substring(2, 9)}`;
                        
                        // Auto-summarization will always occur for all uploads
                        const willAutoSummarize = true;
                        
                        uploadQueue.value.push({
                            file: fileObject, 
                            notes: notes,
                            tags: tags,
                            asrOptions: asrOptions,
                            status: 'queued', 
                            recordingId: null, 
                            clientId: clientId, 
                            error: null,
                            willAutoSummarize: willAutoSummarize
                        });
                        filesAdded++;
                    } else if (fileObject) {
                        setGlobalError(`Invalid file type "${fileObject.name}". Only audio files and video containers with audio (MP3, WAV, MP4, MOV, AVI, etc.) are accepted. File skipped.`);
                    }
                }
                if(filesAdded > 0) {
                    console.log(`Added ${filesAdded} file(s) to the queue.`);
                    progressPopupMinimized.value = false;
                    progressPopupClosed.value = false;
                    if (!isProcessingActive.value) {
                        startProcessingQueue();
                    }
                }
            };

            const resetCurrentFileProcessingState = () => {
                if (pollInterval.value) clearInterval(pollInterval.value);
                pollInterval.value = null;
                currentlyProcessingFile.value = null;
                processingProgress.value = 0;
                processingMessage.value = '';
            };

            const startProcessingQueue = async () => {
                console.log("Attempting to start processing queue...");
                if (isProcessingActive.value) {
                    console.log("Queue processor already active.");
                    return;
                }

                isProcessingActive.value = true;
                resetCurrentFileProcessingState();

                const nextFileItem = uploadQueue.value.find(item => item.status === 'queued');

                if (nextFileItem) {
                    console.log(`Processing next file: ${nextFileItem.file.name} (Client ID: ${nextFileItem.clientId})`);
                    currentlyProcessingFile.value = nextFileItem;
                    
                    // Check if this is a "reload" item (existing recording being tracked)
                    if (nextFileItem.clientId.startsWith('reload-')) {
                        // Skip upload, go directly to polling existing recording
                        console.log(`Skipping upload for existing recording: ${nextFileItem.recordingId}`);
                        nextFileItem.status = 'processing';
                        startStatusPolling(nextFileItem, nextFileItem.recordingId);
                        return;
                    }
                    
                    nextFileItem.status = 'uploading';
                    processingMessage.value = 'Preparing upload...';
                    processingProgress.value = 5;

                    try {
                        const formData = new FormData();
                        formData.append('file', nextFileItem.file);
                        if (nextFileItem.notes) {
                            formData.append('notes', nextFileItem.notes);
                        }
                        
                        // Add tags if selected (multiple tags)
                        // Use tags from the queue item if available, otherwise use global selectedTagIds
                        const tagsToUse = nextFileItem.tags || selectedTags.value || [];
                        tagsToUse.forEach((tag, index) => {
                            const tagId = tag.id || tag; // Handle both tag objects and tag IDs
                            formData.append(`tag_ids[${index}]`, tagId);
                        });
                        
                        // Add ASR advanced options if ASR endpoint is enabled
                        if (useAsrEndpoint.value) {
                            // Use ASR options from the queue item if available, otherwise use global values
                            const asrOpts = nextFileItem.asrOptions || {};
                            const language = asrOpts.language || uploadLanguage.value;
                            const minSpeakers = asrOpts.min_speakers || uploadMinSpeakers.value;
                            const maxSpeakers = asrOpts.max_speakers || uploadMaxSpeakers.value;
                            
                            if (language) {
                                formData.append('language', language);
                            }
                            // Only send speaker limits if they're actually set
                            if (minSpeakers && minSpeakers !== '') {
                                formData.append('min_speakers', minSpeakers.toString());
                            }
                            if (maxSpeakers && maxSpeakers !== '') {
                                formData.append('max_speakers', maxSpeakers.toString());
                            }
                        }

                        processingMessage.value = 'Uploading file...';
                        processingProgress.value = 10;

                        const response = await fetch('/upload', { method: 'POST', body: formData });
                        const data = await response.json();

                        if (!response.ok) {
                            let errorMsg = data.error || `Upload failed with status ${response.status}`;
                            if (response.status === 413) errorMsg = data.error || `File too large. Max: ${data.max_size_mb?.toFixed(0) || maxFileSizeMB.value} MB.`;
                            throw new Error(errorMsg);
                        }

                        if (response.status === 202 && data.id) {
                            console.log(`File ${nextFileItem.file.name} uploaded. Recording ID: ${data.id}. Starting status poll.`);
                            nextFileItem.status = 'pending';
                            nextFileItem.recordingId = data.id;
                            processingMessage.value = 'Upload complete. Waiting for processing...';
                            processingProgress.value = 30;

                            recordings.value.unshift(data);
                            totalRecordings.value++; // Update total count
                            pollProcessingStatus(nextFileItem);

                        } else {
                            throw new Error('Unexpected success response from server after upload.');
                        }

                    } catch (error) {
                        console.error(`Upload/Processing Error for ${nextFileItem.file.name} (Client ID: ${nextFileItem.clientId}):`, error);
                        nextFileItem.status = 'failed';
                        nextFileItem.error = error.message;
                        const failedRecordIndex = recordings.value.findIndex(r => r.id === nextFileItem.recordingId);
                        if(failedRecordIndex !== -1) {
                            recordings.value[failedRecordIndex].status = 'FAILED';
                            recordings.value[failedRecordIndex].transcription = `Upload/Processing failed: ${error.message}`;
                        } else {
                            setGlobalError(`Failed to process "${nextFileItem.file.name}": ${error.message}`);
                        }

                        resetCurrentFileProcessingState();
                        isProcessingActive.value = false;
                        await nextTick();
                        startProcessingQueue();
                    }
                } else {
                    console.log("Upload queue is empty or no files are queued.");
                    isProcessingActive.value = false;
                }
            };

            const startStatusPolling = (fileItem, recordingId) => {
                fileItem.recordingId = recordingId;
                pollProcessingStatus(fileItem);
            };

            const pollProcessingStatus = (fileItem) => {
                if (pollInterval.value) clearInterval(pollInterval.value);

                const recordingId = fileItem.recordingId;
                if (!recordingId) {
                    console.error("Cannot poll status without recording ID for", fileItem.file.name);
                    fileItem.status = 'failed';
                    fileItem.error = 'Internal error: Missing recording ID for polling.';
                    resetCurrentFileProcessingState();
                    isProcessingActive.value = false;
                    nextTick(startProcessingQueue);
                    return;
                }

                processingMessage.value = 'Waiting for transcription...';
                processingProgress.value = 40;

                pollInterval.value = setInterval(async () => {
                    // Check if we should stop polling
                    const shouldStopPolling = !currentlyProcessingFile.value || 
                                             currentlyProcessingFile.value.clientId !== fileItem.clientId || 
                                             fileItem.status === 'failed' ||
                                             (fileItem.status === 'completed' && (!fileItem.willAutoSummarize || fileItem.summaryCompleted));
                    
                    if (shouldStopPolling) {
                        console.log(`Polling stopped for ${fileItem.clientId} as it's no longer active or finished.`);
                        clearInterval(pollInterval.value);
                        pollInterval.value = null;
                        if (currentlyProcessingFile.value && currentlyProcessingFile.value.clientId === fileItem.clientId) {
                            resetCurrentFileProcessingState();
                            isProcessingActive.value = false;
                            await nextTick();
                            startProcessingQueue();
                        }
                        return;
                    }

                    try {
                        console.log(`Polling status for recording ID: ${recordingId} (${fileItem.file.name})`);
                        const response = await fetch(`/status/${recordingId}`);
                        if (!response.ok) throw new Error(`Status check failed with status ${response.status}`);

                        const data = await response.json();
                        const galleryIndex = recordings.value.findIndex(r => r.id === recordingId);

                        if (galleryIndex !== -1) {
                            recordings.value[galleryIndex] = data;
                            if(selectedRecording.value?.id === recordingId) {
                                selectedRecording.value = data;
                            }
                        }

                        const previousStatus = fileItem.status;
                        fileItem.status = data.status;
                        fileItem.file.name = data.title || data.original_filename;

                        if (data.status === 'COMPLETED') {
                            console.log(`Processing COMPLETED for ${fileItem.file.name} (ID: ${recordingId})`);
                            
                            // If this was previously summarizing, it's now fully complete
                            if (previousStatus === 'summarizing') {
                                console.log(`Auto-summary completed for ${fileItem.file.name}`);
                                processingMessage.value = 'Processing complete!';
                                processingProgress.value = 100;
                                fileItem.status = 'completed';
                                fileItem.summaryCompleted = true;
                                
                                // This is final completion - clean up immediately and synchronously
                                clearInterval(pollInterval.value);
                                pollInterval.value = null;
                                resetCurrentFileProcessingState();
                                isProcessingActive.value = false;
                                
                                // Keep completed items visible in the modal - don't remove them
                                console.log(`Completed item ${fileItem.clientId} will remain visible in queue`);
                                
                                // Use immediate startProcessingQueue instead of nextTick to avoid duplication
                                startProcessingQueue();
                                return; // Exit early to prevent further processing
                            }
                            // If auto-summarization will occur and hasn't started yet, wait for it
                            else if (fileItem.willAutoSummarize && !fileItem.hasCheckedForAutoSummary) {
                                processingMessage.value = 'Transcription complete!';
                                processingProgress.value = 85;
                                fileItem.status = 'awaiting_summary'; // Use intermediate status to keep it in upload queue
                                // Don't mark as summaryCompleted yet, continue polling
                            }
                            // No auto-summarization expected, complete normally
                            else {
                                processingMessage.value = 'Processing complete!';
                                processingProgress.value = 100;
                                fileItem.status = 'completed';
                                fileItem.summaryCompleted = true; // No summary expected, so consider it complete
                                
                                // Complete immediately for files without auto-summarization
                                clearInterval(pollInterval.value);
                                pollInterval.value = null;
                                resetCurrentFileProcessingState();
                                isProcessingActive.value = false;
                                
                                // Keep completed items visible in the modal - don't remove them
                                console.log(`Completed item ${fileItem.clientId} will remain visible in queue`);
                                
                                startProcessingQueue();
                                return; // Exit early to prevent further processing
                            }
                            
                            // For files with auto-summarization, mark that they've been checked and continue polling
                            if (fileItem.willAutoSummarize && !fileItem.hasCheckedForAutoSummary) {
                                fileItem.hasCheckedForAutoSummary = true;
                                fileItem.autoSummaryStartTime = Date.now();
                                console.log(`Auto-summary expected for ${fileItem.file.name}, continuing to poll...`);
                                // Don't complete yet, continue polling
                                return;
                            }
                            
                            // If we have auto-summarization and we've been waiting, check if we should timeout
                            if (fileItem.willAutoSummarize && fileItem.hasCheckedForAutoSummary) {
                                const waitTime = Date.now() - fileItem.autoSummaryStartTime;
                                const maxWaitTime = 60000; // 60 seconds
                                
                                if (waitTime > maxWaitTime) {
                                    // Timeout - complete the process
                                    console.log(`Auto-summary timeout for ${fileItem.file.name}, completing...`);
                                    processingMessage.value = 'Processing complete!';
                                    processingProgress.value = 100;
                                    fileItem.status = 'completed';
                                    fileItem.summaryCompleted = true; // Mark as complete due to timeout
                                    clearInterval(pollInterval.value);
                                    pollInterval.value = null;
                                    resetCurrentFileProcessingState();
                                    isProcessingActive.value = false;
                                    
                                    // Keep completed items visible in the modal - don't remove them
                                    console.log(`Timed-out item ${fileItem.clientId} will remain visible in queue`);
                                    
                                    startProcessingQueue();
                                } else {
                                    // Still waiting for auto-summary, continue polling
                                    return;
                                }
                            }
                            
                            // Normal completion path (no auto-summary check needed)
                            clearInterval(pollInterval.value);
                            pollInterval.value = null;
                            resetCurrentFileProcessingState();
                            isProcessingActive.value = false;
                            
                            // Remove this item from uploadQueue immediately to prevent duplication
                            const queueIndex = uploadQueue.value.findIndex(item => item.clientId === fileItem.clientId);
                            if (queueIndex !== -1) {
                                uploadQueue.value.splice(queueIndex, 1);
                                console.log(`Removed completed item ${fileItem.clientId} from queue immediately`);
                            }
                            
                            startProcessingQueue();

                        } else if (data.status === 'FAILED') {
                            console.log(`Processing FAILED for ${fileItem.file.name} (ID: ${recordingId})`);
                            processingMessage.value = 'Processing failed.';
                            processingProgress.value = 100;
                            fileItem.status = 'failed';
                            fileItem.error = data.transcription || data.summary || 'Processing failed on server.';
                            setGlobalError(`Processing failed for "${data.title || fileItem.file.name}".`);
                            clearInterval(pollInterval.value);
                            pollInterval.value = null;
                            resetCurrentFileProcessingState();
                            isProcessingActive.value = false;
                            await nextTick();
                            startProcessingQueue();

                        } else if (data.status === 'PROCESSING') {
                            // Check if this file will actually use chunking based on all conditions:
                            // 1. Chunking must be enabled in config
                            // 2. Must NOT be using ASR endpoint (ASR handles large files natively) 
                            // 3. For size-based: File size must exceed the limit (can determine immediately)
                            // 4. For time-based: Can't determine client-side, but backend logs show it gets duration
                            
                            const couldUseChunking = chunkingEnabled.value && !useAsrEndpoint.value;
                            
                            if (couldUseChunking) {
                                if (chunkingMode.value === 'size') {
                                    // Size-based chunking: we can determine definitively
                                    const chunkThresholdBytes = chunkingLimit.value * 1024 * 1024;
                                    const willUseChunking = fileItem.file.size > chunkThresholdBytes;
                                    
                                    if (willUseChunking) {
                                        processingMessage.value = 'Processing large file (chunking in progress)...';
                                        // If auto-summarization will occur, cap at 70%, otherwise 80%
                                        const maxProgress = fileItem.willAutoSummarize ? 70 : 80;
                                        processingProgress.value = Math.round(Math.min(maxProgress, processingProgress.value + Math.random() * 3));
                                    } else {
                                        processingMessage.value = 'Transcription in progress...';
                                        // If auto-summarization will occur, cap at 65%, otherwise 75%
                                        const maxProgress = fileItem.willAutoSummarize ? 65 : 75;
                                        processingProgress.value = Math.round(Math.min(maxProgress, processingProgress.value + Math.random() * 5));
                                    }
                                } else {
                                    // Duration-based chunking: Backend determines this after getting duration
                                    // Show a neutral processing message since we can't know client-side
                                    processingMessage.value = 'Processing file (chunking determined server-side)...';
                                    const maxProgress = fileItem.willAutoSummarize ? 70 : 80;
                                    processingProgress.value = Math.round(Math.min(maxProgress, processingProgress.value + Math.random() * 3));
                                }
                            } else {
                                processingMessage.value = 'Transcription in progress...';
                                const maxProgress = fileItem.willAutoSummarize ? 65 : 75;
                                processingProgress.value = Math.round(Math.min(maxProgress, processingProgress.value + Math.random() * 5));
                            }
                        } else if (data.status === 'SUMMARIZING') {
                            console.log(`Auto-summary started for ${fileItem.file.name}`);
                            processingMessage.value = 'Generating summary...';
                            processingProgress.value = 90;
                            fileItem.status = 'summarizing';
                        } else {
                            processingMessage.value = 'Waiting in queue...';
                            processingProgress.value = 45;
                        }
                    } catch (error) {
                        console.error(`Polling Error for ${fileItem.file.name} (ID: ${recordingId}):`, error);
                        fileItem.status = 'failed';
                        fileItem.error = `Error checking status: ${error.message}`;
                        setGlobalError(`Error checking status for "${fileItem.file.name}": ${error.message}.`);
                        const galleryIndex = recordings.value.findIndex(r => r.id === recordingId);
                        if (galleryIndex !== -1) recordings.value[galleryIndex].status = 'FAILED';

                        clearInterval(pollInterval.value);
                        pollInterval.value = null;
                        resetCurrentFileProcessingState();
                        isProcessingActive.value = false;
                        await nextTick();
                        startProcessingQueue();
                    }
                }, 5000);
            };

            // --- Data Loading ---
            const loadRecordings = async (page = 1, append = false, searchQuery = '') => {
                globalError.value = null;
                if (!append) {
                    isLoadingRecordings.value = true;
                } else {
                    isLoadingMore.value = true;
                }
                
                try {
                    const params = new URLSearchParams({
                        page: page.toString(),
                        per_page: perPage.value.toString()
                    });
                    
                    if (searchQuery.trim()) {
                        params.set('q', searchQuery.trim());
                    }
                    
                    const response = await fetch(`/api/recordings?${params}`);
                    const data = await response.json();
                    if (!response.ok) throw new Error(data.error || 'Failed to load recordings');
                    
                    // Update pagination state
                    currentPage.value = data.pagination.page;
                    totalRecordings.value = data.pagination.total;
                    totalPages.value = data.pagination.total_pages;
                    hasNextPage.value = data.pagination.has_next;
                    hasPrevPage.value = data.pagination.has_prev;
                    
                    // Update recordings data
                    if (append) {
                        // Append to existing recordings (infinite scroll)
                        recordings.value = [...recordings.value, ...data.recordings];
                    } else {
                        // Replace recordings (fresh load or search)
                        recordings.value = data.recordings;
                        
                        // Try to restore last selected recording
                        const lastRecordingId = localStorage.getItem('lastSelectedRecordingId');
                        if (lastRecordingId && data.recordings.length > 0) {
                            const recordingToSelect = data.recordings.find(r => r.id == lastRecordingId);
                            if (recordingToSelect) {
                                selectRecording(recordingToSelect);
                            }
                        }
                    }

                    // Handle incomplete recordings for processing queue
                    const incompleteRecordings = data.recordings.filter(r => ['PENDING', 'PROCESSING', 'SUMMARIZING'].includes(r.status));
                    if (incompleteRecordings.length > 0 && !isProcessingActive.value) {
                        console.warn(`Found ${incompleteRecordings.length} incomplete recording(s) on load.`);
                        for (const recording of incompleteRecordings) {
                            let queueItem = uploadQueue.value.find(item => item.recordingId === recording.id);
                            if (!queueItem) {
                                queueItem = {
                                    file: { name: recording.title || `Recording ${recording.id}`, size: recording.file_size },
                                    status: 'queued',
                                    recordingId: recording.id,
                                    clientId: `reload-${recording.id}`,
                                    error: null
                                };
                                uploadQueue.value.unshift(queueItem);
                                if (!isProcessingActive.value) {
                                    startProcessingQueue();
                                }
                            }
                        }
                    }

                } catch (error) {
                    console.error('Load Recordings Error:', error);
                    setGlobalError(`Failed to load recordings: ${error.message}`);
                    if (!append) {
                        recordings.value = [];
                    }
                } finally {
                    isLoadingRecordings.value = false;
                    isLoadingMore.value = false;
                }
            };
            
            // Load more recordings (infinite scroll)
            const loadMoreRecordings = async () => {
                if (!hasNextPage.value || isLoadingMore.value) return;
                await loadRecordings(currentPage.value + 1, true, searchQuery.value);
            };
            
            // Search with debouncing
            const performSearch = async (query = '') => {
                currentPage.value = 1;
                await loadRecordings(1, false, query);
            };
            
            // Debounced search function
            const debouncedSearch = (query) => {
                if (searchDebounceTimer.value) {
                    clearTimeout(searchDebounceTimer.value);
                }
                searchDebounceTimer.value = setTimeout(() => {
                    performSearch(query);
                }, 300); // 300ms debounce
            };

            const loadTags = async () => {
                try {
                    const response = await fetch('/api/tags');
                    if (response.ok) {
                        availableTags.value = await response.json();
                    } else {
                        console.warn('Failed to load tags:', response.status);
                        availableTags.value = [];
                    }
                } catch (error) {
                    console.warn('Error loading tags:', error);
                    availableTags.value = [];
                }
            };

            const addTagToSelection = (tagId) => {
                if (!selectedTagIds.value.includes(tagId)) {
                    selectedTagIds.value.push(tagId);
                    applyTagDefaults();
                }
            };

            const removeTagFromSelection = (tagId) => {
                const index = selectedTagIds.value.indexOf(tagId);
                if (index > -1) {
                    selectedTagIds.value.splice(index, 1);
                    applyTagDefaults();
                }
            };

            const applyTagDefaults = () => {
                // Apply defaults from the first selected tag (highest priority)
                const firstTag = selectedTags.value[0];
                if (firstTag && useAsrEndpoint.value) {
                    if (firstTag.default_language) {
                        uploadLanguage.value = firstTag.default_language;
                    }
                    if (firstTag.default_min_speakers) {
                        uploadMinSpeakers.value = firstTag.default_min_speakers;
                    }
                    if (firstTag.default_max_speakers) {
                        uploadMaxSpeakers.value = firstTag.default_max_speakers;
                    }
                }
            };

            // Legacy function for backward compatibility
            const onTagSelected = applyTagDefaults;

            // Tag helper functions
            const getRecordingTags = (recording) => {
                if (!recording || !recording.tags) return [];
                return recording.tags || [];
            };

            const getAvailableTagsForRecording = (recording) => {
                if (!recording || !availableTags.value) return [];
                const recordingTagIds = getRecordingTags(recording).map(tag => tag.id);
                return availableTags.value.filter(tag => !recordingTagIds.includes(tag.id));
            };
            
            // Computed property for filtered available tags in the modal
            const filteredAvailableTagsForModal = computed(() => {
                if (!editingRecording.value) return [];
                const availableTags = getAvailableTagsForRecording(editingRecording.value);
                if (!tagSearchFilter.value) return availableTags;
                
                const filter = tagSearchFilter.value.toLowerCase();
                return availableTags.filter(tag => 
                    tag.name.toLowerCase().includes(filter)
                );
            });
            const filterByTag = (tag) => {
                // Use advanced filter instead of text-based
                filterTags.value = [tag.id];
                applyAdvancedFilters();
            };

            // Computed property for tags with custom prompts (for reprocess modal)
            const tagsWithCustomPrompts = computed(() => {
                return availableTags.value.filter(tag => tag.custom_prompt && tag.custom_prompt.trim());
            });

            // Helper function to get tag prompt preview
            const getTagPromptPreview = (tagId) => {
                const tag = availableTags.value.find(t => t.id == tagId);
                if (!tag || !tag.custom_prompt) return '';
                // Return first 100 characters
                return tag.custom_prompt.length > 100
                    ? tag.custom_prompt.substring(0, 100) + '...'
                    : tag.custom_prompt;
            };
            const clearTagFilter = () => {
                searchQuery.value = '';
                clearAllFilters();
            };
            
            // Build search query from advanced filters
            const buildSearchQuery = () => {
                let query = [];
                
                // Add text search
                if (filterTextQuery.value.trim()) {
                    query.push(filterTextQuery.value.trim());
                }
                
                // Add tag filters
                if (filterTags.value.length > 0) {
                    const tagNames = filterTags.value.map(tagId => {
                        const tag = availableTags.value.find(t => t.id === tagId);
                        return tag ? `tag:${tag.name.replace(/\s+/g, '_')}` : '';
                    }).filter(Boolean);
                    query.push(...tagNames);
                }
                
                // Add date filter
                if (filterDatePreset.value) {
                    query.push(`date:${filterDatePreset.value}`);
                } else if (filterDateRange.value.start || filterDateRange.value.end) {
                    // Custom date range - send as separate parameters
                    // Will be handled differently in the backend
                    if (filterDateRange.value.start) {
                        query.push(`date_from:${filterDateRange.value.start}`);
                    }
                    if (filterDateRange.value.end) {
                        query.push(`date_to:${filterDateRange.value.end}`);
                    }
                }
                
                return query.join(' ');
            };
            
            const applyAdvancedFilters = () => {
                searchQuery.value = buildSearchQuery();
            };
            
            const clearAllFilters = () => {
                filterTags.value = [];
                filterDateRange.value = { start: '', end: '' };
                filterDatePreset.value = '';
                filterTextQuery.value = '';
                searchQuery.value = '';
            };

            const editRecordingTags = (recording) => {
                editingRecording.value = recording;
                selectedNewTagId.value = '';
                showEditTagsModal.value = true;
            };

            const closeEditTagsModal = () => {
                showEditTagsModal.value = false;
                editingRecording.value = null;
                selectedNewTagId.value = '';
                tagSearchFilter.value = '';  // Clear the filter when closing
            };

            const addTagToRecording = async (tagId = null) => {
                // Use provided tagId or fall back to selectedNewTagId
                const tagToAddId = tagId || selectedNewTagId.value;
                if (!tagToAddId || !editingRecording.value) return;
                
                try {
                    const csrfToken = document.querySelector('meta[name="csrf-token"]')?.getAttribute('content');
                    
                    const response = await fetch(`/api/recordings/${editingRecording.value.id}/tags`, {
                        method: 'POST',
                        headers: {
                            'Content-Type': 'application/json',
                            'X-CSRFToken': csrfToken
                        },
                        body: JSON.stringify({ tag_id: tagToAddId })
                    });
                    
                    if (!response.ok) {
                        const errorData = await response.json();
                        throw new Error(errorData.error || 'Failed to add tag');
                    }
                    
                    // Update local recording data
                    const tagToAdd = availableTags.value.find(tag => tag.id == tagToAddId);
                    if (tagToAdd) {
                        if (!editingRecording.value.tags) {
                            editingRecording.value.tags = [];
                        }
                        editingRecording.value.tags.push(tagToAdd);
                        
                        // Also update in recordings list if it's a different object
                        const recordingInList = recordings.value.find(r => r.id === editingRecording.value.id);
                        if (recordingInList && recordingInList !== editingRecording.value) {
                            if (!recordingInList.tags) {
                                recordingInList.tags = [];
                            }
                            recordingInList.tags.push(tagToAdd);
                        }
                    }
                    
                    selectedNewTagId.value = '';
                    
                } catch (error) {
                    console.error('Error adding tag to recording:', error);
                    setGlobalError(`Failed to add tag: ${error.message}`);
                }
            };

            const removeTagFromRecording = async (tagId) => {
                if (!editingRecording.value) return;
                
                try {
                    const csrfToken = document.querySelector('meta[name="csrf-token"]')?.getAttribute('content');
                    
                    const response = await fetch(`/api/recordings/${editingRecording.value.id}/tags/${tagId}`, {
                        method: 'DELETE',
                        headers: {
                            'X-CSRFToken': csrfToken
                        }
                    });
                    
                    if (!response.ok) {
                        const errorData = await response.json();
                        throw new Error(errorData.error || 'Failed to remove tag');
                    }
                    
                    // Update local recording data
                    editingRecording.value.tags = editingRecording.value.tags.filter(tag => tag.id !== tagId);
                    
                    // Also update in recordings list if it's a different object
                    const recordingInList = recordings.value.find(r => r.id === editingRecording.value.id);
                    if (recordingInList && recordingInList !== editingRecording.value && recordingInList.tags) {
                        recordingInList.tags = recordingInList.tags.filter(tag => tag.id !== tagId);
                    }
                    
                } catch (error) {
                    console.error('Error removing tag from recording:', error);
                    setGlobalError(`Failed to remove tag: ${error.message}`);
                }
            };

            // --- Wake Lock and Background Recording Support ---

            // Request screen wake lock to prevent screen from turning off during recording
            const requestWakeLock = async () => {
                if ('wakeLock' in navigator) {
                    try {
                        wakeLock.value = await navigator.wakeLock.request('screen');
                        console.log('[Wake Lock] Screen wake lock acquired');

                        wakeLock.value.addEventListener('release', () => {
                            console.log('[Wake Lock] Screen wake lock was released');
                            wakeLock.value = null;

                            // Auto re-acquire if still recording and page is visible
                            if (isRecording.value && document.visibilityState === 'visible') {
                                console.log('[Wake Lock] Attempting to re-acquire wake lock...');
                                setTimeout(() => {
                                    if (isRecording.value) {
                                        requestWakeLock();
                                    }
                                }, 100);
                            }
                        });

                        return true;
                    } catch (err) {
                        console.error('[Wake Lock] Failed to acquire wake lock:', err);
                        // Not a critical error - recording can continue without wake lock
                        return false;
                    }
                } else {
                    console.warn('[Wake Lock] Wake Lock API not supported');
                    return false;
                }
            };

            // Release screen wake lock
            const releaseWakeLock = async () => {
                if (wakeLock.value !== null) {
                    try {
                        await wakeLock.value.release();
                        wakeLock.value = null;
                        console.log('[Wake Lock] Wake lock released successfully');
                    } catch (err) {
                        console.error('[Wake Lock] Error releasing wake lock:', err);
                    }
                }
            };

            // Detect if running on mobile device
<<<<<<< HEAD
            const isMobileDevice = computed(() => {
                return /Android|webOS|iPhone|iPad|iPod|BlackBerry|IEMobile|Opera Mini/i.test(navigator.userAgent);
            });
=======
            const isMobileDevice = () => {
                return /Android|webOS|iPhone|iPad|iPod|BlackBerry|IEMobile|Opera Mini/i.test(navigator.userAgent);
            };
>>>>>>> 3a9c5d0d

            // Show persistent notification during recording (mobile only)
            const showRecordingNotification = async () => {
                // Only show notifications on mobile devices
<<<<<<< HEAD
                if (!isMobileDevice.value) {
=======
                if (!isMobileDevice()) {
>>>>>>> 3a9c5d0d
                    console.log('[Notification] Skipping notification on desktop');
                    return false;
                }

                if ('Notification' in window && 'serviceWorker' in navigator) {
                    try {
                        // Request notification permission if not already granted
                        let permission = Notification.permission;
                        if (permission === 'default') {
                            permission = await Notification.requestPermission();
                        }

                        if (permission === 'granted') {
                            // Use service worker to show notification (keeps it persistent)
                            const registration = await navigator.serviceWorker.ready;

                            await registration.showNotification('Speakr Recording', {
                                body: 'Recording in progress...',
                                icon: '/static/img/icon-192x192.png',
                                badge: '/static/img/icon-192x192.png',
                                tag: 'recording',
                                requireInteraction: true, // Keep notification visible
                                silent: true, // Don't make sound
                                data: {
                                    type: 'recording'
                                }
                            });

                            console.log('[Notification] Recording notification shown');
                            return true;
                        } else {
                            console.warn('[Notification] Permission denied');
                            return false;
                        }
                    } catch (err) {
                        console.error('[Notification] Failed to show notification:', err);
                        return false;
                    }
                } else {
                    console.warn('[Notification] Notifications not supported');
                    return false;
                }
            };

            // Hide recording notification
            const hideRecordingNotification = async () => {
                if ('serviceWorker' in navigator) {
                    try {
                        const registration = await navigator.serviceWorker.ready;
                        const notifications = await registration.getNotifications({ tag: 'recording' });
                        notifications.forEach(notification => notification.close());
                        console.log('[Notification] Recording notification hidden');
                    } catch (err) {
                        console.error('[Notification] Error hiding notification:', err);
                    }
                }
            };

            // Handle page visibility changes to maintain recording state
            const handleVisibilityChange = async () => {
                const wasVisible = isPageVisible.value;
                isPageVisible.value = !document.hidden;

                if (isRecording.value) {
                    if (isPageVisible.value && !wasVisible) {
                        // Page became visible again
                        console.log('[Visibility] Page visible - resuming recording if needed');

                        // Resume audio context if suspended
                        if (audioContext.value && audioContext.value.state === 'suspended') {
                            try {
                                await audioContext.value.resume();
                                console.log('[Visibility] Audio context resumed');
                            } catch (err) {
                                console.error('[Visibility] Failed to resume audio context:', err);
                            }
                        }

                        // Resume MediaRecorder if paused
                        if (mediaRecorder.value && mediaRecorder.value.state === 'paused') {
                            try {
                                mediaRecorder.value.resume();
                                console.log('[Visibility] MediaRecorder resumed');
                            } catch (err) {
                                console.error('[Visibility] Failed to resume MediaRecorder:', err);
                            }
                        }

                        // Re-acquire wake lock if it was lost
                        if (wakeLock.value === null) {
                            requestWakeLock();
                        }

                        // Hide notification when returning to foreground
                        hideRecordingNotification();
                    } else if (!isPageVisible.value && wasVisible) {
                        // Page became hidden
                        console.log('[Visibility] Page hidden - keeping recording active');

                        // Keep audio context running
                        if (audioContext.value && audioContext.value.state === 'suspended') {
                            try {
                                await audioContext.value.resume();
                                console.log('[Visibility] Audio context resumed in background');
                            } catch (err) {
                                console.error('[Visibility] Failed to resume audio context:', err);
                            }
                        }

                        // Ensure MediaRecorder is still recording
                        if (mediaRecorder.value) {
                            console.log('[Visibility] MediaRecorder state:', mediaRecorder.value.state);

                            // If paused, try to resume
                            if (mediaRecorder.value.state === 'paused') {
                                try {
                                    mediaRecorder.value.resume();
                                    console.log('[Visibility] MediaRecorder resumed from paused state');
                                } catch (err) {
                                    console.error('[Visibility] Failed to resume MediaRecorder:', err);
                                }
                            }
                        }

                        // Show notification to keep process alive
                        showRecordingNotification();

                        // Notify service worker that recording is active
                        if ('serviceWorker' in navigator && navigator.serviceWorker.controller) {
                            navigator.serviceWorker.controller.postMessage({
                                type: 'RECORDING_STATE',
                                isRecording: true,
                                duration: recordingTime.value
                            });
                        }
                    }
                }
            };

            // Handle wake lock release (e.g., when screen turns off despite wake lock)
            const handleWakeLockRelease = async () => {
                console.log('[Wake Lock] Wake lock was released, attempting to re-acquire...');

                // If still recording and page is visible, try to re-acquire
                if (isRecording.value && isPageVisible.value) {
                    await requestWakeLock();
                }
            };

            // --- Audio Recording ---
            const startRecordingWithDisclaimer = async (mode = 'microphone') => {
                // Check if disclaimer needs to be shown
                if (recordingDisclaimer.value && recordingDisclaimer.value.trim()) {
                    pendingRecordingMode.value = mode;
                    showRecordingDisclaimerModal.value = true;
                } else {
                    // No disclaimer configured, proceed directly
                    await startRecordingActual(mode);
                }
            };
            
            const acceptRecordingDisclaimer = async () => {
                showRecordingDisclaimerModal.value = false;
                if (pendingRecordingMode.value) {
                    await startRecordingActual(pendingRecordingMode.value);
                    pendingRecordingMode.value = null;
                }
            };
            
            const cancelRecordingDisclaimer = () => {
                showRecordingDisclaimerModal.value = false;
                pendingRecordingMode.value = null;
            };
            
            const startRecording = startRecordingWithDisclaimer; // Maintain backward compatibility
            
            const startRecordingActual = async (mode = 'microphone') => {
                recordingMode.value = mode;
                
                try {
                    // Load tags if not already loaded
                    if (availableTags.value.length === 0) {
                        await loadTags();
                    }
                    
                    // Reset state
                    audioChunks.value = [];
                    audioBlobURL.value = null;
                    recordingNotes.value = '';
                    activeStreams.value = [];
                    // Clear previous tag selection and ASR options for fresh recording
                    selectedTagIds.value = [];
                    asrLanguage.value = '';
                    asrMinSpeakers.value = '';
                    asrMaxSpeakers.value = '';

                    let combinedStream = null;
                    let micStream = null;
                    let systemStream = null;

                    // Get microphone stream if needed
                    if (mode === 'microphone' || mode === 'both') {
                        if (!canRecordAudio.value) {
                            throw new Error('Microphone recording is not supported by your browser or permission was denied.');
                        }
                        micStream = await navigator.mediaDevices.getUserMedia({ audio: true });
                        activeStreams.value.push(micStream);
                        showToast('Microphone access granted', 'fa-microphone');
                    }

                    // Get system audio stream if needed
                    if (mode === 'system' || mode === 'both') {
                        if (!canRecordSystemAudio.value) {
                            throw new Error('System audio recording is not supported by your browser.');
                        }
                        try {
                            systemStream = await navigator.mediaDevices.getDisplayMedia({
                                audio: true,
                                video: true // Request video to enable system audio sharing prompt
                            });

                            // Check if the user actually granted audio permission
                            if (systemStream.getAudioTracks().length === 0) {
                                // Stop the video track if it exists, since we didn't get audio
                                systemStream.getVideoTracks().forEach(track => track.stop());
                                throw new Error('System audio permission was not granted. Please ensure you check the "Share system audio" box.');
                            }

                            activeStreams.value.push(systemStream);
                            showToast('System audio access granted', 'fa-desktop');
                        } catch (err) {
                            if (mode === 'system') {
                                throw err; // Re-throw the original error to be caught by the outer handler
                            } else {
                                // For 'both' mode, fall back to microphone only
                                showToast('System audio denied, using microphone only', 'fa-exclamation-triangle');
                                mode = 'microphone';
                                systemStream = null; // Make sure systemStream is null so it's not used later
                            }
                        }
                    }

                    // Combine streams if we have both
                    if (micStream && systemStream) {
                        try {
                            audioContext.value = new (window.AudioContext || window.webkitAudioContext)();
                            
                            const micSource = audioContext.value.createMediaStreamSource(micStream);
                            const systemSource = audioContext.value.createMediaStreamSource(systemStream);
                            const destination = audioContext.value.createMediaStreamDestination();
                            
                            micSource.connect(destination);
                            systemSource.connect(destination);
                            
                            // Create a new MediaStream with only the audio track from the destination
                            const mixedAudioTrack = destination.stream.getAudioTracks()[0];
                            if (!mixedAudioTrack) {
                                throw new Error('Failed to create mixed audio track');
                            }
                            
                            combinedStream = new MediaStream([mixedAudioTrack]);
                            
                            // Verify the stream has audio tracks
                            if (combinedStream.getAudioTracks().length === 0) {
                                throw new Error('Combined stream has no audio tracks');
                            }
                            
                            console.log('Successfully created combined audio stream with', combinedStream.getAudioTracks().length, 'audio tracks');
                            showToast('Recording both microphone and system audio', 'fa-microphone');
                            
                        } catch (error) {
                            console.error('Failed to combine audio streams:', error);
                            // Fallback to system audio only
                            if (audioContext.value) {
                                audioContext.value.close().catch(e => console.error("Error closing AudioContext:", e));
                                audioContext.value = null;
                            }
                            combinedStream = systemStream;
                            showToast('Failed to combine audio, using system audio only', 'fa-exclamation-triangle');
                        }
                    } else if (systemStream) {
                        // For system audio only, create a new stream with just the audio tracks
                        const audioTracks = systemStream.getAudioTracks();
                        if (audioTracks.length > 0) {
                            combinedStream = new MediaStream(audioTracks);
                            console.log('Created system audio stream with', audioTracks.length, 'audio tracks');
                            showToast('Recording system audio only', 'fa-desktop');
                        } else {
                            throw new Error('System stream has no audio tracks');
                        }
                    } else if (micStream) {
                        combinedStream = micStream;
                        showToast('Recording microphone only', 'fa-microphone');
                    } else {
                        throw new Error('No audio streams available for recording.');
                    }

                    // Setup MediaRecorder with optimized settings for transcription
                    const getOptimizedRecorderOptions = () => {
                        // Define transcription-optimized options in order of preference
                        const optionsList = [
                            // Best option: Opus codec at 32kbps (excellent compression for speech)
                            {
                                mimeType: 'audio/webm;codecs=opus',
                                audioBitsPerSecond: 32000,
                                description: 'Optimized (32kbps Opus)'
                            },
                            // Good option: Opus at 64kbps (slightly higher quality)
                            {
                                mimeType: 'audio/webm;codecs=opus',
                                audioBitsPerSecond: 64000,
                                description: 'Good quality (64kbps Opus)'
                            },
                            // Fallback 1: WebM with reduced bitrate
                            {
                                mimeType: 'audio/webm',
                                audioBitsPerSecond: 64000,
                                description: 'Standard WebM (64kbps)'
                            },
                            // Fallback 2: MP4 with reduced bitrate
                            {
                                mimeType: 'audio/mp4',
                                audioBitsPerSecond: 64000,
                                description: 'Standard MP4 (64kbps)'
                            },
                            // Fallback 3: Just the codec without bitrate
                            {
                                mimeType: 'audio/webm;codecs=opus',
                                description: 'Opus codec (default bitrate)'
                            },
                            // Fallback 4: Just WebM without bitrate
                            {
                                mimeType: 'audio/webm',
                                description: 'WebM (default bitrate)'
                            }
                        ];

                        // Test each option to find the first supported one
                        for (const options of optionsList) {
                            if (MediaRecorder.isTypeSupported(options.mimeType)) {
                                console.log(`Testing audio recording option: ${options.description} - ${options.mimeType}`);
                                return options;
                            }
                        }

                        // Final fallback: no options (browser default)
                        console.log('Using browser default audio recording settings');
                        return null;
                    };

                    // Try to create MediaRecorder with progressive fallbacks
                    let mediaRecorderCreated = false;
                    let recorderOptions = getOptimizedRecorderOptions();
                    let attemptCount = 0;
                    
                    while (!mediaRecorderCreated && attemptCount < 5) {
                        try {
                            attemptCount++;
                            
                            if (recorderOptions && attemptCount === 1) {
                                // First attempt: try with full options
                                console.log(`Attempt ${attemptCount}: Trying ${recorderOptions.description}`);
                                mediaRecorder.value = new MediaRecorder(combinedStream, recorderOptions);
                                actualBitrate.value = recorderOptions.audioBitsPerSecond || 64000;
                                showToast(`Recording: ${recorderOptions.description}`, 'fa-compress-alt', 3000);
                            } else if (recorderOptions && attemptCount === 2 && recorderOptions.audioBitsPerSecond) {
                                // Second attempt: try same mime type without bitrate constraint
                                console.log(`Attempt ${attemptCount}: Trying ${recorderOptions.mimeType} without bitrate`);
                                mediaRecorder.value = new MediaRecorder(combinedStream, { mimeType: recorderOptions.mimeType });
                                actualBitrate.value = 128000; // Estimate
                                showToast(`Recording: ${recorderOptions.mimeType} (default bitrate)`, 'fa-compress-alt', 3000);
                            } else {
                                // Final attempt: browser default
                                console.log(`Attempt ${attemptCount}: Using browser default`);
                                mediaRecorder.value = new MediaRecorder(combinedStream);
                                actualBitrate.value = 128000; // Estimate browser default
                                showToast('Recording with browser default settings', 'fa-microphone', 3000);
                            }
                            
                            mediaRecorderCreated = true;
                            console.log(`MediaRecorder created successfully on attempt ${attemptCount}`);
                            
                        } catch (error) {
                            console.warn(`MediaRecorder creation attempt ${attemptCount} failed:`, error);
                            mediaRecorder.value = null;
                            
                            if (attemptCount >= 5) {
                                throw new Error(`Failed to create MediaRecorder after ${attemptCount} attempts. Last error: ${error.message}`);
                            }
                        }
                    }
                    
                    if (!mediaRecorder.value) {
                        throw new Error('Failed to create MediaRecorder with any configuration');
                    }
                    
                    console.log(`Recording with estimated bitrate: ${actualBitrate.value} bps`);

                    // Add state change monitoring
                    mediaRecorder.value.onpause = () => {
                        console.warn('[MediaRecorder] Recording PAUSED - attempting to resume');
                        // Automatically resume if paused (shouldn't happen in normal operation)
                        setTimeout(() => {
                            if (mediaRecorder.value && mediaRecorder.value.state === 'paused' && isRecording.value) {
                                try {
                                    mediaRecorder.value.resume();
                                    console.log('[MediaRecorder] Auto-resumed from paused state');
                                } catch (err) {
                                    console.error('[MediaRecorder] Failed to auto-resume:', err);
                                }
                            }
                        }, 100);
                    };

                    mediaRecorder.value.onresume = () => {
                        console.log('[MediaRecorder] Recording RESUMED');
                    };

                    mediaRecorder.value.onerror = (event) => {
                        console.error('[MediaRecorder] Error occurred:', event.error);
                    };

                    mediaRecorder.value.ondataavailable = event => {
                        if (event.data && event.data.size > 0) {
                            audioChunks.value.push(event.data);
<<<<<<< HEAD
                            // Only log every 10th chunk to reduce console noise
                            if (audioChunks.value.length % 10 === 0) {
                                console.log(`[MediaRecorder] ${audioChunks.value.length} chunks received (${(audioChunks.value.reduce((sum, chunk) => sum + chunk.size, 0) / 1024).toFixed(1)} KB total)`);
                            }
=======
                            console.log(`[MediaRecorder] Data chunk received: ${event.data.size} bytes (total chunks: ${audioChunks.value.length})`);
>>>>>>> 3a9c5d0d
                        } else {
                            console.warn('[MediaRecorder] Received empty data chunk');
                        }
                    };
                    mediaRecorder.value.onstop = () => {
                        const audioBlob = new Blob(audioChunks.value, { type: 'audio/webm' });
                        audioBlobURL.value = URL.createObjectURL(audioBlob);
                        
                        // Stop size monitoring
                        stopSizeMonitoring();
                        
                        // Stop all active streams
                        activeStreams.value.forEach(stream => {
                            stream.getTracks().forEach(track => track.stop());
                        });
                        activeStreams.value = [];
                        
                        if (audioContext.value) {
                            audioContext.value.close().catch(e => console.error("Error closing AudioContext:", e));
                            audioContext.value = null;
                        }
                        cancelAnimationFrame(animationFrameId.value);
                        clearInterval(recordingInterval.value);
                    };

                    // --- Visualizer Setup ---
                    if (!audioContext.value) {
                        audioContext.value = new (window.AudioContext || window.webkitAudioContext)();
                    }

                    if (mode === 'both' && micStream && systemStream) {
                        // Dual visualizer setup
                        micAnalyser.value = audioContext.value.createAnalyser();
                        micAnalyser.value.fftSize = 256;
                        const micSource = audioContext.value.createMediaStreamSource(micStream);
                        micSource.connect(micAnalyser.value);

                        systemAnalyser.value = audioContext.value.createAnalyser();
                        systemAnalyser.value.fftSize = 256;
                        const systemSource = audioContext.value.createMediaStreamSource(systemStream);
                        systemSource.connect(systemAnalyser.value);

                    } else {
                        // Single visualizer setup
                        const visualizerStream = micStream || systemStream;
                        if (visualizerStream) {
                            analyser.value = audioContext.value.createAnalyser();
                            analyser.value.fftSize = 256;
                            const source = audioContext.value.createMediaStreamSource(visualizerStream);
                            source.connect(analyser.value);
                        }
                    }
                    
                    // Start recording and timer
                    // Use timeslice to force regular data emission - helps prevent pausing in background
                    // Request data every 1 second (1000ms)
                    mediaRecorder.value.start(1000);
                    console.log('[MediaRecorder] Started with 1-second timeslice for background resilience');
                    isRecording.value = true;
                    recordingTime.value = 0;
                    recordingInterval.value = setInterval(() => {
                        recordingTime.value++;

                        // Keep audio context alive (check every second)
                        if (audioContext.value && audioContext.value.state === 'suspended') {
                            audioContext.value.resume().then(() => {
                                console.log('[Audio Context] Resumed from suspended state');
                            }).catch(err => {
                                console.error('[Audio Context] Failed to resume:', err);
                            });
                        }
<<<<<<< HEAD
=======

                        // Check MediaRecorder state
                        if (mediaRecorder.value) {
                            if (mediaRecorder.value.state === 'paused') {
                                console.warn('[MediaRecorder] Detected paused state during recording');
                                mediaRecorder.value.resume();
                            }

                            // Every 5 seconds, check if we're still receiving audio
                            if (recordingTime.value % 5 === 0) {
                                console.log(`[Recording] ${recordingTime.value}s - State: ${mediaRecorder.value.state}, Chunks: ${audioChunks.value.length}`);

                                // Check if audio tracks are still active
                                activeStreams.value.forEach((stream, idx) => {
                                    const audioTracks = stream.getAudioTracks();
                                    audioTracks.forEach((track, trackIdx) => {
                                        console.log(`[Stream ${idx}] Track ${trackIdx}: ${track.label} - enabled: ${track.enabled}, muted: ${track.muted}, readyState: ${track.readyState}`);
                                    });
                                });
                            }
                        }
                    }, 1000);
>>>>>>> 3a9c5d0d

                        // Check MediaRecorder state
                        if (mediaRecorder.value) {
                            if (mediaRecorder.value.state === 'paused') {
                                console.warn('[MediaRecorder] Detected paused state during recording');
                                mediaRecorder.value.resume();
                            }

                            // Every 30 seconds, check if we're still receiving audio
                            if (recordingTime.value % 30 === 0) {
                                console.log(`[Recording] ${recordingTime.value}s - State: ${mediaRecorder.value.state}, Chunks: ${audioChunks.value.length}`);

                                // Check if audio tracks are still active
                                activeStreams.value.forEach((stream, idx) => {
                                    const audioTracks = stream.getAudioTracks();
                                    audioTracks.forEach((track, trackIdx) => {
                                        console.log(`[Stream ${idx}] Track ${trackIdx}: ${track.label} - enabled: ${track.enabled}, muted: ${track.muted}, readyState: ${track.readyState}`);
                                    });
                                });
                            }
                        }
                    }, 1000);

                    // Switch to recording view FIRST (immediately show UI)
                    currentView.value = 'recording';

                    // Start size monitoring
                    startSizeMonitoring();

                    // Start visualizer(s)
                    drawVisualizers();

                    // Acquire wake lock to prevent screen from turning off (non-blocking)
                    requestWakeLock().catch(err => {
                        console.warn('[Wake Lock] Failed to acquire, recording continues:', err);
                    });

                    // Show notification for background recording support (non-blocking)
                    // This helps keep the app active when screen is locked
                    showRecordingNotification().catch(err => {
                        console.warn('[Notification] Failed to show, recording continues:', err);
                    });

                    // Notify service worker that recording has started (non-blocking)
                    if ('serviceWorker' in navigator && navigator.serviceWorker.controller) {
                        navigator.serviceWorker.controller.postMessage({
                            type: 'RECORDING_STATE',
                            isRecording: true,
                            duration: 0
                        });
                    }

                    setGlobalError(null);
                } catch (err) {
                    console.error("Error starting recording:", err);
                    setGlobalError(`Could not start recording: ${err.message}`);
                    isRecording.value = false;
                    
                    // Clean up any streams that were created
                    activeStreams.value.forEach(stream => {
                        stream.getTracks().forEach(track => track.stop());
                    });
                    activeStreams.value = [];
                }
            };

            const stopRecording = async () => {
                if (mediaRecorder.value && isRecording.value) {
                    mediaRecorder.value.stop();
                    isRecording.value = false;
                    stopSizeMonitoring();
                    cancelAnimationFrame(animationFrameId.value);
                    animationFrameId.value = null;

                    // Release wake lock
                    await releaseWakeLock();

                    // Hide recording notification
                    await hideRecordingNotification();

                    // Notify service worker that recording has stopped
                    if ('serviceWorker' in navigator && navigator.serviceWorker.controller) {
                        navigator.serviceWorker.controller.postMessage({
                            type: 'RECORDING_STATE',
                            isRecording: false,
                            duration: recordingTime.value
                        });
                    }
                }
            };

            const uploadRecordedAudio = () => {
                if (!audioBlobURL.value) {
                    setGlobalError("No recorded audio to upload.");
                    return;
                }
                const timestamp = new Date().toISOString().replace(/[:.]/g, '-');
                const recordedFile = new File(audioChunks.value, `recording-${timestamp}.webm`, { type: 'audio/webm' });

                // Pass notes, tags, and ASR options along with the file
                addFilesToQueue([{ 
                    file: recordedFile, 
                    notes: recordingNotes.value,
                    tags: selectedTags.value,
                    asrOptions: {
                        language: asrLanguage.value,
                        min_speakers: asrMinSpeakers.value,
                        max_speakers: asrMaxSpeakers.value
                    }
                }]);
                discardRecording();
                
                // Switch back to upload view
                currentView.value = 'upload';
            };

            const discardRecording = async () => {
                if (audioBlobURL.value) {
                    URL.revokeObjectURL(audioBlobURL.value);
                }
                audioBlobURL.value = null;
                audioChunks.value = [];
                isRecording.value = false;
                recordingTime.value = 0;
                if (recordingInterval.value) clearInterval(recordingInterval.value);
                recordingNotes.value = '';
                // Clear tags and ASR options for fresh start
                selectedTagIds.value = [];
                asrLanguage.value = '';
                asrMinSpeakers.value = '';
                asrMaxSpeakers.value = '';

                // Clean up wake lock and notification
                await releaseWakeLock();
                await hideRecordingNotification();
            };

            const drawSingleVisualizer = (analyserNode, canvasElement) => {
                if (!analyserNode || !canvasElement) return;

                const bufferLength = analyserNode.frequencyBinCount;
                const dataArray = new Uint8Array(bufferLength);
                analyserNode.getByteFrequencyData(dataArray);

                const canvasCtx = canvasElement.getContext('2d');
                const WIDTH = canvasElement.width;
                const HEIGHT = canvasElement.height;

                canvasCtx.clearRect(0, 0, WIDTH, HEIGHT);

                const barWidth = (WIDTH / bufferLength) * 1.5;
                let barHeight;
                let x = 0;
                
                // Use theme-specific colors that work with all color schemes
                const buttonColor = getComputedStyle(document.documentElement).getPropertyValue('--bg-button').trim();
                const buttonHoverColor = getComputedStyle(document.documentElement).getPropertyValue('--bg-button-hover').trim();
                
                // Create gradient that works in both light and dark modes
                const gradient = canvasCtx.createLinearGradient(0, 0, 0, HEIGHT);
                if (isDarkMode.value) {
                    // Dark mode: use button colors with transparency
                    gradient.addColorStop(0, buttonColor);
                    gradient.addColorStop(0.6, buttonHoverColor);
                    gradient.addColorStop(1, 'rgba(0, 0, 0, 0.2)');
                } else {
                    // Light mode: use more saturated colors for visibility
                    gradient.addColorStop(0, buttonColor);
                    gradient.addColorStop(0.5, buttonHoverColor);
                    gradient.addColorStop(1, 'rgba(0, 0, 0, 0.1)');
                }

                for (let i = 0; i < bufferLength; i++) {
                    barHeight = dataArray[i] / 2.5;
                    canvasCtx.fillStyle = gradient;
                    canvasCtx.fillRect(x, HEIGHT - barHeight, barWidth, barHeight);
                    x += barWidth + 2;
                }
            };

            const drawVisualizers = () => {
                if (!isRecording.value) {
                    if (animationFrameId.value) {
                        cancelAnimationFrame(animationFrameId.value);
                        animationFrameId.value = null;
                    }
                    return;
                }

                animationFrameId.value = requestAnimationFrame(drawVisualizers);

                if (recordingMode.value === 'both') {
                    drawSingleVisualizer(micAnalyser.value, micVisualizer.value);
                    drawSingleVisualizer(systemAnalyser.value, systemVisualizer.value);
                } else {
                    drawSingleVisualizer(analyser.value, visualizer.value);
                }
            };

            // --- Recording Management ---
            const saveMetadata = async (recordingDataToSave) => {
                globalError.value = null;
                if (!recordingDataToSave || !recordingDataToSave.id) return null;
                console.log('Saving metadata for:', recordingDataToSave.id);
                try {
                    const payload = {
                        id: recordingDataToSave.id,
                        title: recordingDataToSave.title,
                        participants: recordingDataToSave.participants,
                        notes: recordingDataToSave.notes,
                        summary: recordingDataToSave.summary,
                        meeting_date: recordingDataToSave.meeting_date
                    };
                    const response = await fetch('/save', {
                        method: 'POST',
                        headers: { 'Content-Type': 'application/json' },
                        body: JSON.stringify(payload)
                    });
                    const data = await response.json();
                    if (!response.ok) throw new Error(data.error || 'Failed to save metadata');

                    console.log('Save successful:', data.recording.id);
                    const index = recordings.value.findIndex(r => r.id === data.recording.id);
                    if (index !== -1) {
                        recordings.value[index].title = payload.title;
                        recordings.value[index].participants = payload.participants;
                        recordings.value[index].notes = payload.notes;
                        recordings.value[index].notes_html = data.recording.notes_html;
                        recordings.value[index].summary = payload.summary;
                        recordings.value[index].summary_html = data.recording.summary_html;
                        recordings.value[index].meeting_date = payload.meeting_date;
                    }
                    if (selectedRecording.value?.id === data.recording.id) {
                        selectedRecording.value.title = payload.title;
                        selectedRecording.value.participants = payload.participants;
                        selectedRecording.value.notes = payload.notes;
                        selectedRecording.value.notes_html = data.recording.notes_html;
                        selectedRecording.value.summary = payload.summary;
                        selectedRecording.value.summary_html = data.recording.summary_html;
                        selectedRecording.value.meeting_date = payload.meeting_date;
                    }
                    return data.recording;
                } catch (error) {
                    console.error('Save Metadata Error:', error);
                    setGlobalError(`Save failed: ${error.message}`);
                    return null;
                }
            };

            const editRecording = (recording) => {
                editingRecording.value = JSON.parse(JSON.stringify(recording));
                showEditModal.value = true;
            };

            const cancelEdit = () => {
                showEditModal.value = false;
                editingRecording.value = null;
            };

            const saveEdit = async () => {
                const success = await saveMetadata(editingRecording.value);
                if (success) {
                    cancelEdit();
                }
            };

            const confirmDelete = (recording) => {
                recordingToDelete.value = recording;
                showDeleteModal.value = true;
            };

            const cancelDelete = () => {
                showDeleteModal.value = false;
                recordingToDelete.value = null;
            };

            const deleteRecording = async () => {
                globalError.value = null;
                if (!recordingToDelete.value) return;
                const idToDelete = recordingToDelete.value.id;
                const titleToDelete = recordingToDelete.value.title;
                try {
                    const response = await fetch(`/recording/${idToDelete}`, { method: 'DELETE' });
                    const data = await response.json();
                    if (!response.ok) throw new Error(data.error || 'Failed to delete recording');

                    recordings.value = recordings.value.filter(r => r.id !== idToDelete);
                    totalRecordings.value--; // Update total count

                    const queueIndex = uploadQueue.value.findIndex(item => item.recordingId === idToDelete);
                    if (queueIndex !== -1) {
                        const deletedItem = uploadQueue.value.splice(queueIndex, 1)[0];
                        console.log(`Removed item ${deletedItem.clientId} from queue.`);
                        if (currentlyProcessingFile.value?.clientId === deletedItem.clientId) {
                            console.log(`Deleting currently processing file: ${titleToDelete}. Stopping poll and moving to next.`);
                            clearInterval(pollInterval.value);
                            pollInterval.value = null;
                            resetCurrentFileProcessingState();
                            isProcessingActive.value = false;
                            await nextTick();
                            startProcessingQueue();
                        }
                    }

                    if (selectedRecording.value?.id === idToDelete) selectedRecording.value = null;
                    cancelDelete();
                    console.log(`Successfully deleted recording ${idToDelete} (${titleToDelete})`);

                } catch (error) {
                    console.error('Delete Error:', error);
                    setGlobalError(`Failed to delete recording "${titleToDelete}": ${error.message}`);
                    cancelDelete();
                }
            };

            // --- Inline Editing ---
            const toggleEditParticipants = () => {
                editingParticipants.value = !editingParticipants.value;
                if (!editingParticipants.value) {
                    saveInlineEdit('participants');
                }
            };

            const toggleEditMeetingDate = () => {
                editingMeetingDate.value = !editingMeetingDate.value;
                if (!editingMeetingDate.value) {
                    saveInlineEdit('meeting_date');
                }
            };

            const toggleEditSummary = () => {
                editingSummary.value = !editingSummary.value;
                if (editingSummary.value) {
                    // Store current content in temp variable
                    tempSummaryContent.value = selectedRecording.value.summary || '';
                    nextTick(() => {
                        initializeSummaryMarkdownEditor();
                    });
                }
            };

            const cancelEditSummary = () => {
                if (summaryMarkdownEditorInstance.value) {
                    summaryMarkdownEditorInstance.value.toTextArea();
                    summaryMarkdownEditorInstance.value = null;
                }
                editingSummary.value = false;
                // Restore original content
                if (selectedRecording.value) {
                    selectedRecording.value.summary = tempSummaryContent.value;
                }
            };

            const saveEditSummary = async () => {
                if (summaryMarkdownEditorInstance.value) {
                    selectedRecording.value.summary = summaryMarkdownEditorInstance.value.value();
                    summaryMarkdownEditorInstance.value.toTextArea();
                    summaryMarkdownEditorInstance.value = null;
                }
                editingSummary.value = false;
                await saveInlineEdit('summary');
            };

            const toggleEditNotes = () => {
                editingNotes.value = !editingNotes.value;
                if (editingNotes.value) {
                    // Store current content in temp variable
                    tempNotesContent.value = selectedRecording.value.notes || '';
                    // Initialize markdown editor when entering edit mode
                    nextTick(() => {
                        initializeMarkdownEditor();
                    });
                }
            };

            const cancelEditNotes = () => {
                if (markdownEditorInstance.value) {
                    markdownEditorInstance.value.toTextArea();
                    markdownEditorInstance.value = null;
                }
                editingNotes.value = false;
                // Restore original content
                if (selectedRecording.value) {
                    selectedRecording.value.notes = tempNotesContent.value;
                }
            };

            const saveEditNotes = async () => {
                if (markdownEditorInstance.value) {
                    // Get the markdown content from the editor
                    selectedRecording.value.notes = markdownEditorInstance.value.value();
                    markdownEditorInstance.value.toTextArea();
                    markdownEditorInstance.value = null;
                }
                editingNotes.value = false;
                await saveInlineEdit('notes');
            };

            const clickToEditNotes = () => {
                // Allow clicking on empty notes area to start editing
                if (!editingNotes.value && (!selectedRecording.value?.notes || selectedRecording.value.notes.trim() === '')) {
                    toggleEditNotes();
                }
            };

            const clickToEditSummary = () => {
                // Allow clicking on empty summary area to start editing  
                if (!editingSummary.value && (!selectedRecording.value?.summary || selectedRecording.value.summary.trim() === '')) {
                    toggleEditSummary();
                }
            };

            const autoSaveNotes = async () => {
                if (markdownEditorInstance.value && editingNotes.value) {
                    // Just save the content to the model, don't exit edit mode
                    selectedRecording.value.notes = markdownEditorInstance.value.value();
                    // Silently save to backend without changing UI state
                    try {
                        const payload = {
                            id: selectedRecording.value.id,
                            title: selectedRecording.value.title,
                            participants: selectedRecording.value.participants,
                            notes: selectedRecording.value.notes,
                            summary: selectedRecording.value.summary,
                            meeting_date: selectedRecording.value.meeting_date
                        };
                        const response = await fetch('/save', {
                            method: 'POST',
                            headers: { 
                                'Content-Type': 'application/json'
                            },
                            body: JSON.stringify(payload)
                        });
                        const data = await response.json();
                        if (response.ok && data.recording) {
                            // Update the HTML rendered versions if they exist
                            if (data.recording.notes_html) {
                                selectedRecording.value.notes_html = data.recording.notes_html;
                            }
                        } else {
                            console.error('Failed to auto-save notes');
                        }
                    } catch (error) {
                        console.error('Error auto-saving notes:', error);
                    }
                }
            };

            const autoSaveSummary = async () => {
                if (summaryMarkdownEditorInstance.value && editingSummary.value) {
                    // Just save the content to the model, don't exit edit mode
                    selectedRecording.value.summary = summaryMarkdownEditorInstance.value.value();
                    // Silently save to backend without changing UI state
                    try {
                        const payload = {
                            id: selectedRecording.value.id,
                            title: selectedRecording.value.title,
                            participants: selectedRecording.value.participants,
                            notes: selectedRecording.value.notes,
                            summary: selectedRecording.value.summary,
                            meeting_date: selectedRecording.value.meeting_date
                        };
                        const response = await fetch('/save', {
                            method: 'POST',
                            headers: { 
                                'Content-Type': 'application/json'
                            },
                            body: JSON.stringify(payload)
                        });
                        const data = await response.json();
                        if (response.ok && data.recording) {
                            // Update the HTML rendered versions if they exist
                            if (data.recording.summary_html) {
                                selectedRecording.value.summary_html = data.recording.summary_html;
                            }
                        } else {
                            console.error('Failed to auto-save summary');
                        }
                    } catch (error) {
                        console.error('Error auto-saving summary:', error);
                    }
                }
            };

            const initializeMarkdownEditor = () => {
                if (!notesMarkdownEditor.value) return;
                
                try {
                    markdownEditorInstance.value = new EasyMDE({
                        element: notesMarkdownEditor.value,
                        spellChecker: false,
                        autofocus: true,
                        placeholder: "Enter notes in Markdown format...",
                        initialValue: selectedRecording.value?.notes || '',
                        status: false,
                        toolbar: [
                            "bold", "italic", "heading", "|",
                            "quote", "unordered-list", "ordered-list", "|",
                            "link", "image", "|",
                            "preview", "side-by-side", "fullscreen", "|",
                            "guide"
                        ],
                        previewClass: ["editor-preview", "notes-preview"],
                        theme: isDarkMode.value ? "dark" : "light"
                    });
                    
                    // Add auto-save functionality
                    markdownEditorInstance.value.codemirror.on('change', () => {
                        if (autoSaveTimer.value) {
                            clearTimeout(autoSaveTimer.value);
                        }
                        autoSaveTimer.value = setTimeout(() => {
                            autoSaveNotes();
                        }, autoSaveDelay);
                    });
                } catch (error) {
                    console.error('Failed to initialize markdown editor:', error);
                    // Fallback to regular textarea editing
                    editingNotes.value = true;
                }
            };

            const initializeRecordingMarkdownEditor = () => {
                if (!recordingNotesEditor.value) {
                    console.log('Recording notes editor ref not found');
                    return;
                }
                
                // Check if EasyMDE is available
                if (typeof EasyMDE === 'undefined') {
                    console.error('EasyMDE is not loaded');
                    return;
                }
                
                // Clean up existing instance if any
                if (recordingMarkdownEditorInstance.value) {
                    recordingMarkdownEditorInstance.value.toTextArea();
                    recordingMarkdownEditorInstance.value = null;
                }
                
                try {
                    console.log('Initializing recording markdown editor');
                    recordingMarkdownEditorInstance.value = new EasyMDE({
                        element: recordingNotesEditor.value,
                        spellChecker: false,
                        autofocus: false,
                        placeholder: "Type your notes in Markdown format...",
                        status: false,
                        toolbar: [
                            "bold", "italic", "heading", "|",
                            "quote", "unordered-list", "ordered-list", "|",
                            "link", "|",
                            "preview", "guide"
                        ],
                        previewClass: ["editor-preview", "notes-preview"],
                        theme: isDarkMode.value ? "dark" : "light",
                        initialValue: recordingNotes.value || "",
                        maxHeight: "300px",  // Add height constraint to prevent unlimited growth
                        minHeight: "150px"   // Minimum height for usability
                    });
                    
                    // Sync changes back to the reactive variable
                    recordingMarkdownEditorInstance.value.codemirror.on('change', () => {
                        recordingNotes.value = recordingMarkdownEditorInstance.value.value();
                    });
                    
                    console.log('Recording markdown editor initialized successfully');
                } catch (error) {
                    console.error('Failed to initialize recording markdown editor:', error);
                    // Keep as regular textarea if EasyMDE fails
                }
            };

            const toggleTranscriptionViewMode = () => {
                transcriptionViewMode.value = transcriptionViewMode.value === 'simple' ? 'bubble' : 'simple';
                localStorage.setItem('transcriptionViewMode', transcriptionViewMode.value);
            };

            const toggleChatMaximize = () => {
                if (isChatMaximized.value) {
                    // If maximized, restore to normal state
                    isChatMaximized.value = false;
                } else {
                    // If not maximized, maximize and ensure chat is open
                    isChatMaximized.value = true;
                    if (!showChat.value) {
                        showChat.value = true;
                    }
                }
            };

            const saveInlineEdit = async (field) => {
                if (!selectedRecording.value) return;

                const fullPayload = {
                    id: selectedRecording.value.id,
                    title: selectedRecording.value.title,
                    participants: selectedRecording.value.participants,
                    notes: selectedRecording.value.notes,
                    summary: selectedRecording.value.summary,
                    meeting_date: selectedRecording.value.meeting_date
                };

                try {
                    const updatedRecording = await saveMetadata(fullPayload);
                    if (updatedRecording) {
                        if (field === 'notes') {
                            selectedRecording.value.notes_html = updatedRecording.notes_html;
                        } else if (field === 'summary') {
                            selectedRecording.value.summary_html = updatedRecording.summary_html;
                        }

                        switch(field) {
                            case 'participants':
                                editingParticipants.value = false;
                                break;
                            case 'meeting_date':
                                editingMeetingDate.value = false;
                                break;
                            case 'summary':
                                editingSummary.value = false;
                                break;
                            case 'notes':
                                editingNotes.value = false;
                                break;
                        }
                        showToast(`${field.charAt(0).toUpperCase() + field.slice(1).replace('_', ' ')} updated successfully`);
                    }
                } catch (error) {
                    console.error(`Save ${field} Error:`, error);
                    setGlobalError(`Failed to save ${field}: ${error.message}`);
                }
            };

            // --- Chat Functionality ---
            // Helper function to check if chat is scrolled to bottom (within bottom 5%)
            const isChatScrolledToBottom = () => {
                if (!chatMessagesRef.value) return true;
                const { scrollTop, scrollHeight, clientHeight } = chatMessagesRef.value;
                const scrollableHeight = scrollHeight - clientHeight;
                if (scrollableHeight <= 0) return true; // No scrolling possible
                const scrollPercentage = scrollTop / scrollableHeight;
                return scrollPercentage >= 0.95; // Within bottom 5%
            };

            // Helper function to scroll chat to bottom with smooth behavior
            const scrollChatToBottom = () => {
                if (chatMessagesRef.value) {
                    requestAnimationFrame(() => {
                        if (chatMessagesRef.value) {
                            chatMessagesRef.value.scrollTop = chatMessagesRef.value.scrollHeight;
                        }
                    });
                }
            };

            const sendChatMessage = async () => {
                if (!chatInput.value.trim() || isChatLoading.value || !selectedRecording.value || selectedRecording.value.status !== 'COMPLETED') {
                    return;
                }

                const message = chatInput.value.trim();

                if (!Array.isArray(chatMessages.value)) {
                    chatMessages.value = [];
                }

                chatMessages.value.push({ role: 'user', content: message });
                chatInput.value = '';
                isChatLoading.value = true;

                await nextTick();
                // Always scroll to bottom when user sends a new message
                scrollChatToBottom();

                let assistantMessage = null;

                try {
                    const messageHistory = chatMessages.value
                        .slice(0, -1)
                        .map(msg => ({ role: msg.role, content: msg.content }));

                    const response = await fetch('/chat', {
                        method: 'POST',
                        headers: { 'Content-Type': 'application/json' },
                        body: JSON.stringify({
                            recording_id: selectedRecording.value.id,
                            message: message,
                            message_history: messageHistory
                        })
                    });

                    if (!response.ok) {
                        const errorData = await response.json();
                        throw new Error(errorData.error || 'Failed to get chat response');
                    }

                    const reader = response.body.getReader();
                    const decoder = new TextDecoder();
                    let buffer = '';

                    const processStream = async () => {
                        let isFirstChunk = true;
                        while (true) {
                            const { done, value } = await reader.read();
                            if (done) break;

                            buffer += decoder.decode(value, { stream: true });
                            const lines = buffer.split('\n');
                            buffer = lines.pop();

                            for (const line of lines) {
                                if (line.startsWith('data: ')) {
                                    const jsonStr = line.substring(6);
                                    if (jsonStr) {
                                        try {
                                            const data = JSON.parse(jsonStr);
                                            if (data.thinking) {
                                                // Check scroll position BEFORE updating content
                                                const shouldScroll = isChatScrolledToBottom();
                                                
                                                if (isFirstChunk) {
                                                    isChatLoading.value = false;
                                                    assistantMessage = reactive({ 
                                                        role: 'assistant', 
                                                        content: '', 
                                                        html: '',
                                                        thinking: data.thinking,
                                                        thinkingExpanded: false
                                                    });
                                                    chatMessages.value.push(assistantMessage);
                                                    isFirstChunk = false;
                                                } else if (assistantMessage) {
                                                    // Append to existing thinking content
                                                    if (assistantMessage.thinking) {
                                                        assistantMessage.thinking += '\n\n' + data.thinking;
                                                    } else {
                                                        assistantMessage.thinking = data.thinking;
                                                    }
                                                }
                                                
                                                // Scroll if we were at bottom before the update
                                                if (shouldScroll) {
                                                    await nextTick();
                                                    scrollChatToBottom();
                                                }
                                            }
                                            if (data.delta) {
                                                // Check scroll position BEFORE updating content
                                                const shouldScroll = isChatScrolledToBottom();
                                                
                                                if (isFirstChunk) {
                                                    isChatLoading.value = false;
                                                    assistantMessage = reactive({ 
                                                        role: 'assistant', 
                                                        content: '', 
                                                        html: '',
                                                        thinking: '',
                                                        thinkingExpanded: false
                                                    });
                                                    chatMessages.value.push(assistantMessage);
                                                    isFirstChunk = false;
                                                }
                                                
                                                assistantMessage.content += data.delta;
                                                assistantMessage.html = marked.parse(assistantMessage.content);
                                                
                                                // Scroll if we were at bottom before the update
                                                if (shouldScroll) {
                                                    await nextTick();
                                                    scrollChatToBottom();
                                                }
                                            }
                                            if (data.end_of_stream) {
                                                return;
                                            }
                                            if (data.error) {
                                                throw new Error(data.error);
                                            }
                                        } catch (e) {
                                            console.error('Error parsing stream data:', e);
                                        }
                                    }
                                }
                            }
                        }
                    };

                    await processStream();

                } catch (error) {
                    console.error('Chat Error:', error);
                    if (assistantMessage) {
                        assistantMessage.content = `Error: ${error.message}`;
                        assistantMessage.html = `<span class="text-red-500">Error: ${error.message}</span>`;
                    } else {
                        chatMessages.value.push({ role: 'assistant', content: `Error: ${error.message}`, html: `<span class="text-red-500">Error: ${error.message}</span>` });
                    }
                } finally {
                    isChatLoading.value = false;
                    await nextTick();
                    // Final scroll only if user is at bottom
                    if (isChatScrolledToBottom()) {
                        scrollChatToBottom();
                    }
                }
            };

            // --- Column Resizing ---
            const startColumnResize = (event) => {
                isResizing.value = true;
                const startX = event.clientX;
                const startLeftWidth = leftColumnWidth.value;
                
                const handleMouseMove = (e) => {
                    if (!isResizing.value) return;
                    
                    const container = document.getElementById('mainContentColumns');
                    if (!container) return;
                    
                    const containerRect = container.getBoundingClientRect();
                    const deltaX = e.clientX - startX;
                    const containerWidth = containerRect.width;
                    const deltaPercent = (deltaX / containerWidth) * 100;
                    
                    let newLeftWidth = startLeftWidth + deltaPercent;
                    newLeftWidth = Math.max(20, Math.min(80, newLeftWidth)); // Constrain between 20% and 80%
                    
                    leftColumnWidth.value = newLeftWidth;
                    rightColumnWidth.value = 100 - newLeftWidth;
                };
                
                const handleMouseUp = () => {
                    isResizing.value = false;
                    document.removeEventListener('mousemove', handleMouseMove);
                    document.removeEventListener('mouseup', handleMouseUp);
                    
                    // Save to localStorage
                    localStorage.setItem('transcriptColumnWidth', leftColumnWidth.value);
                    localStorage.setItem('summaryColumnWidth', rightColumnWidth.value);
                };
                
                document.addEventListener('mousemove', handleMouseMove);
                document.addEventListener('mouseup', handleMouseUp);
                event.preventDefault();
            };

            // --- Chat Input Handling ---
            const handleChatKeydown = (event) => {
                if (event.key === 'Enter') {
                    if (event.ctrlKey || event.shiftKey) {
                        // Ctrl+Enter or Shift+Enter: add new line (default behavior)
                        return;
                    } else {
                        // Enter: send message
                        event.preventDefault();
                        sendChatMessage();
                    }
                }
            };

            // --- Audio Player ---
            const seekAudio = (time, context = 'main') => {
                let audioPlayer = null;
                if (context === 'modal') {
                    // The audio player in the modal has the class directly on the audio element
                    audioPlayer = document.querySelector('audio.speaker-modal-transcript');
                } else {
                    audioPlayer = document.querySelector('.main-content-area audio');
                }

                if (audioPlayer) {
                    const wasPlaying = !audioPlayer.paused;
                    audioPlayer.currentTime = time;
                    if (wasPlaying) {
                        audioPlayer.play();
                    }
                } else {
                    console.warn(`Audio player not found for context: ${context}`);
                    // Fallback to old method if new one fails
                    const oldPlayer = document.querySelector('audio');
                    if(oldPlayer) {
                        const wasPlaying = !oldPlayer.paused;
                        oldPlayer.currentTime = time;
                        if (wasPlaying) {
                            oldPlayer.play();
                        }
                    }
                }
            };

            const seekAudioFromEvent = (event) => {
                const segmentElement = event.target.closest('[data-start-time]');
                if (!segmentElement) return;

                const time = parseFloat(segmentElement.dataset.startTime);
                if (isNaN(time)) return;

                // Determine context by checking if we're inside the speaker modal
                const isInSpeakerModal = event.target.closest('.speaker-modal-transcript') !== null;
                const context = isInSpeakerModal ? 'modal' : 'main';
                
                seekAudio(time, context);
            };

            const onPlayerVolumeChange = (event) => {
                const newVolume = event.target.volume;
                playerVolume.value = newVolume;
                localStorage.setItem('playerVolume', newVolume);
            };

            // --- i18n Helper Functions ---
            // Use the same safeT function that's globally available
            const t = safeT;
            
            const tc = (key, count, params = {}) => {
                return window.i18n ? window.i18n.tc(key, count, params) : key;
            };
            
            const changeLanguage = async (langCode) => {
                if (window.i18n) {
                    await window.i18n.setLocale(langCode);
                    currentLanguage.value = langCode;
                    const lang = availableLanguages.value.find(l => l.code === langCode);
                    currentLanguageName.value = lang ? lang.nativeName : 'English';
                    showLanguageMenu.value = false;
                    isUserMenuOpen.value = false;
                    
                    // Save preference to backend
                    try {
                        await fetch('/api/user/preferences', {
                            method: 'POST',
                            headers: {
                                'Content-Type': 'application/json',
                                'X-CSRF-Token': csrfToken.value
                            },
                            body: JSON.stringify({ language: langCode })
                        });
                    } catch (error) {
                        console.error('Failed to save language preference:', error);
                    }
                }
            };
            
            // --- Toast Notifications ---
            const showToast = (message, icon = 'fa-check-circle', duration = 2000) => {
                const toastContainer = document.getElementById('toastContainer');
                
                const toast = document.createElement('div');
                toast.className = 'toast';
                toast.innerHTML = `<i class="fas ${icon}"></i> ${message}`;
                
                toastContainer.appendChild(toast);
                
                setTimeout(() => {
                    toast.classList.add('show');
                }, 10);
                
                setTimeout(() => {
                    toast.classList.remove('show');
                    setTimeout(() => {
                        toastContainer.removeChild(toast);
                    }, 300);
                }, duration);
            };

            const animateCopyButton = (button) => {
                button.classList.add('copy-success');
                
                const originalContent = button.innerHTML;
                button.innerHTML = '<i class="fas fa-check"></i>';
                
                setTimeout(() => {
                    button.classList.remove('copy-success');
                    button.innerHTML = originalContent;
                }, 1500);
            };

            const copyMessage = (text, event) => {
                const button = event.currentTarget;
                
                if (navigator.clipboard && window.isSecureContext) {
                    navigator.clipboard.writeText(text)
                        .then(() => {
                            showToast('Copied to clipboard!');
                            animateCopyButton(button);
                        })
                        .catch(err => {
                            console.error('Copy failed:', err);
                            showToast('Failed to copy: ' + err.message, 'fa-exclamation-circle');
                            fallbackCopyTextToClipboard(text, button);
                        });
                } else {
                    fallbackCopyTextToClipboard(text, button);
                }
            };

            const fallbackCopyTextToClipboard = (text, button = null) => {
                try {
                    const textArea = document.createElement("textarea");
                    textArea.value = text;
                    
                    textArea.style.position = "fixed";
                    textArea.style.left = "-999999px";
                    textArea.style.top = "-999999px";
                    document.body.appendChild(textArea);
                    
                    textArea.focus();
                    textArea.select();
                    const successful = document.execCommand('copy');
                    
                    document.body.removeChild(textArea);
                    
                    if (successful) {
                        showToast('Copied to clipboard!');
                        if (button) animateCopyButton(button);
                    } else {
                        showToast('Copy failed. Your browser may not support this feature.', 'fa-exclamation-circle');
                    }
                } catch (err) {
                    console.error('Fallback copy failed:', err);
                    showToast('Unable to copy: ' + err.message, 'fa-exclamation-circle');
                }
            };

            const copyTranscription = (event) => {
                if (!selectedRecording.value || !selectedRecording.value.transcription) {
                    showToast('No transcription available to copy.', 'fa-exclamation-circle');
                    return;
                }
                
                const button = event.currentTarget;
                let textToCopy = '';
                
                try {
                    const transcriptionData = JSON.parse(selectedRecording.value.transcription);
                    if (Array.isArray(transcriptionData)) {
                        const wasDiarized = transcriptionData.some(segment => segment.speaker);
                        if (wasDiarized) {
                            textToCopy = transcriptionData.map(segment => {
                                const speakerName = segment.speaker;
                                return `[${speakerName}]: ${segment.sentence}`;
                            }).join('\n');
                        } else {
                            textToCopy = transcriptionData.map(segment => segment.sentence).join('\n');
                        }
                    } else {
                        textToCopy = selectedRecording.value.transcription;
                    }
                } catch (e) {
                    textToCopy = selectedRecording.value.transcription;
                }

                animateCopyButton(button);
                
                if (navigator.clipboard && window.isSecureContext) {
                    navigator.clipboard.writeText(textToCopy)
                        .then(() => {
                            showToast('Transcription copied to clipboard!');
                        })
                        .catch(err => {
                            console.error('Copy failed:', err);
                            showToast('Failed to copy: ' + err.message, 'fa-exclamation-circle');
                            fallbackCopyTextToClipboard(textToCopy);
                        });
                } else {
                    fallbackCopyTextToClipboard(textToCopy);
                }
            };

            const copySummary = (event) => {
                if (!selectedRecording.value || !selectedRecording.value.summary) {
                    showToast('No summary available to copy.', 'fa-exclamation-circle');
                    return;
                }
                const button = event.currentTarget;
                const textToCopy = selectedRecording.value.summary;
                animateCopyButton(button);
                if (navigator.clipboard && window.isSecureContext) {
                    navigator.clipboard.writeText(textToCopy)
                        .then(() => {
                            showToast('Summary copied to clipboard!');
                        })
                        .catch(err => {
                            console.error('Copy failed:', err);
                            showToast('Failed to copy: ' + err.message, 'fa-exclamation-circle');
                            fallbackCopyTextToClipboard(textToCopy);
                        });
                } else {
                    fallbackCopyTextToClipboard(textToCopy);
                }
            };

            const copyNotes = (event) => {
                if (!selectedRecording.value || !selectedRecording.value.notes) {
                    showToast('No notes available to copy.', 'fa-exclamation-circle');
                    return;
                }
                const button = event.currentTarget;
                const textToCopy = selectedRecording.value.notes;
                animateCopyButton(button);
                if (navigator.clipboard && window.isSecureContext) {
                    navigator.clipboard.writeText(textToCopy)
                        .then(() => {
                            showToast('Notes copied to clipboard!');
                        })
                        .catch(err => {
                            console.error('Copy failed:', err);
                            showToast('Failed to copy: ' + err.message, 'fa-exclamation-circle');
                            fallbackCopyTextToClipboard(textToCopy);
                        });
                } else {
                    fallbackCopyTextToClipboard(textToCopy);
                }
            };

            const downloadSummary = async () => {
                if (!selectedRecording.value || !selectedRecording.value.summary) {
                    showToast('No summary available to download.', 'fa-exclamation-circle');
                    return;
                }
                
                try {
                    const response = await fetch(`/recording/${selectedRecording.value.id}/download/summary`);
                    if (!response.ok) {
                        const error = await response.json();
                        showToast(error.error || 'Failed to download summary', 'fa-exclamation-circle');
                        return;
                    }
                    
                    // Create blob and download
                    const blob = await response.blob();
                    const url = window.URL.createObjectURL(blob);
                    const a = document.createElement('a');
                    a.style.display = 'none';
                    a.href = url;
                    
                    // Get filename from response headers or use default
                    const contentDisposition = response.headers.get('Content-Disposition');
                    let filename = 'summary.docx';
                    if (contentDisposition) {
                        console.log('DEBUG: Content-Disposition header:', contentDisposition);

                        // Try UTF-8 encoded filename first (for Chinese characters)
                        const utf8Match = /filename\*=utf-8''(.+)/.exec(contentDisposition);
                        if (utf8Match) {
                            filename = decodeURIComponent(utf8Match[1]);
                            console.log('DEBUG: Using UTF-8 filename:', filename);
                        } else {
                            // Fallback to regular filename
                            const regularMatch = /filename="(.+)"/.exec(contentDisposition);
                            if (regularMatch) {
                                filename = regularMatch[1];
                                console.log('DEBUG: Using regular filename:', filename);
                            }
                        }
                    }
                    a.download = filename;
                    
                    document.body.appendChild(a);
                    a.click();
                    window.URL.revokeObjectURL(url);
                    document.body.removeChild(a);
                    
                    showToast('Summary downloaded successfully!');
                } catch (error) {
                    console.error('Download failed:', error);
                    showToast('Failed to download summary', 'fa-exclamation-circle');
                }
            };

            const downloadTranscript = async () => {
                if (!selectedRecording.value || !selectedRecording.value.transcription) {
                    showToast('No transcription available to download.', 'fa-exclamation-circle');
                    return;
                }

                try {
                    // First, fetch available templates
                    const templatesResponse = await fetch('/api/transcript-templates');
                    let templates = [];
                    if (templatesResponse.ok) {
                        templates = await templatesResponse.json();
                    }

                    // If there are templates, show a selection dialog
                    let templateId = null;
                    if (templates.length > 0) {
                        // Create a simple modal for template selection
                        const modal = document.createElement('div');
                        modal.className = 'fixed inset-0 bg-black bg-opacity-50 flex items-center justify-center z-50';
                        modal.innerHTML = `
                            <div class="bg-[var(--bg-secondary)] rounded-lg p-6 max-w-md w-full mx-4">
                                <h3 class="text-lg font-semibold mb-4">${t('transcriptTemplates.selectTemplate')}</h3>
                                <div class="space-y-2 max-h-60 overflow-y-auto">
                                    ${templates.map(tmpl => `
                                        <button class="template-option w-full text-left p-3 rounded border border-[var(--border-primary)] hover:bg-[var(--bg-tertiary)] ${tmpl.is_default ? 'ring-2 ring-[var(--ring-focus)]' : ''}" data-template-id="${tmpl.id}">
                                            <div class="font-medium">${tmpl.name}</div>
                                            ${tmpl.description ? `<div class="text-sm text-[var(--text-muted)]">${tmpl.description}</div>` : ''}
                                            ${tmpl.is_default ? `<div class="text-xs text-[var(--text-accent)] mt-1"><i class="fas fa-star mr-1"></i>${t('transcriptTemplates.default')}</div>` : ''}
                                        </button>
                                    `).join('')}
                                </div>
                                <div class="mt-4 flex gap-2">
                                    <button class="cancel-btn px-4 py-2 bg-[var(--bg-tertiary)] text-[var(--text-secondary)] rounded hover:bg-[var(--bg-accent-light)]">${t('transcriptTemplates.cancel')}</button>
                                    <button class="download-without-template-btn px-4 py-2 bg-[var(--bg-accent)] text-white rounded hover:bg-[var(--bg-accent-hover)]">${t('transcriptTemplates.downloadWithoutTemplate')}</button>
                                </div>
                            </div>
                        `;
                        document.body.appendChild(modal);

                        // Wait for user selection
                        await new Promise((resolve) => {
                            modal.querySelectorAll('.template-option').forEach(btn => {
                                btn.addEventListener('click', () => {
                                    templateId = btn.dataset.templateId;
                                    modal.remove();
                                    resolve();
                                });
                            });

                            modal.querySelector('.cancel-btn').addEventListener('click', () => {
                                templateId = 'cancelled'; // Mark as cancelled
                                modal.remove();
                                resolve();
                            });

                            modal.querySelector('.download-without-template-btn').addEventListener('click', () => {
                                templateId = 'none'; // Use 'none' to indicate no template
                                modal.remove();
                                resolve();
                            });

                            modal.addEventListener('click', (e) => {
                                if (e.target === modal) {
                                    templateId = 'cancelled'; // Mark as cancelled when clicking outside
                                    modal.remove();
                                    resolve();
                                }
                            });
                        });

                        if (templateId === null || templateId === undefined || templateId === 'cancelled') {
                            // User cancelled
                            return;
                        }
                    }

                    // If templateId is 'none', download raw transcript without any template
                    if (templateId === 'none') {
                        // Create raw transcript text
                        let rawText = '';
                        try {
                            const transcriptionData = JSON.parse(selectedRecording.value.transcription);
                            if (Array.isArray(transcriptionData)) {
                                rawText = transcriptionData.map(segment => {
                                    const speaker = segment.speaker || 'Unknown';
                                    const text = segment.sentence || '';
                                    return `${speaker}: ${text}`;
                                }).join('\n');
                            } else {
                                rawText = selectedRecording.value.transcription;
                            }
                        } catch (e) {
                            rawText = selectedRecording.value.transcription;
                        }

                        // Create and download the file directly
                        const blob = new Blob([rawText], { type: 'text/plain;charset=utf-8' });
                        const downloadUrl = URL.createObjectURL(blob);
                        const a = document.createElement('a');
                        a.href = downloadUrl;
                        a.download = `${selectedRecording.value.title || 'transcript'}_raw.txt`;
                        document.body.appendChild(a);
                        a.click();
                        document.body.removeChild(a);
                        URL.revokeObjectURL(downloadUrl);

                        showToast('Transcript downloaded successfully!');
                        return;
                    }

                    // Download the transcript with the selected template
                    const url = templateId
                        ? `/recording/${selectedRecording.value.id}/download/transcript?template_id=${templateId}`
                        : `/recording/${selectedRecording.value.id}/download/transcript`;

                    const response = await fetch(url);
                    if (!response.ok) {
                        throw new Error('Failed to download transcript');
                    }

                    const blob = await response.blob();
                    const contentDisposition = response.headers.get('content-disposition');
                    let filename = 'transcript.txt';
                    if (contentDisposition) {
                        const matches = contentDisposition.match(/filename="([^"]+)"/);
                        if (matches && matches[1]) {
                            filename = matches[1];
                        }
                    }

                    // Create download link
                    const downloadUrl = URL.createObjectURL(blob);
                    const a = document.createElement('a');
                    a.href = downloadUrl;
                    a.download = filename;
                    document.body.appendChild(a);
                    a.click();
                    document.body.removeChild(a);
                    URL.revokeObjectURL(downloadUrl);

                    showToast('Transcript downloaded successfully!');
                } catch (error) {
                    console.error('Error downloading transcript:', error);
                    showToast('Failed to download transcript', 'fa-exclamation-circle');
                }
            };

            const downloadNotes = async () => {
                if (!selectedRecording.value || !selectedRecording.value.notes) {
                    showToast('No notes available to download.', 'fa-exclamation-circle');
                    return;
                }
                
                try {
                    const response = await fetch(`/recording/${selectedRecording.value.id}/download/notes`);
                    if (!response.ok) {
                        const error = await response.json();
                        showToast(error.error || 'Failed to download notes', 'fa-exclamation-circle');
                        return;
                    }
                    
                    // Create blob and download
                    const blob = await response.blob();
                    const url = window.URL.createObjectURL(blob);
                    const a = document.createElement('a');
                    a.style.display = 'none';
                    a.href = url;
                    
                    // Get filename from response headers or use default
                    const contentDisposition = response.headers.get('Content-Disposition');
                    let filename = 'notes.docx';
                    if (contentDisposition) {
                        console.log('DEBUG: Content-Disposition header:', contentDisposition);

                        // Try UTF-8 encoded filename first (for Chinese characters)
                        const utf8Match = /filename\*=utf-8''(.+)/.exec(contentDisposition);
                        if (utf8Match) {
                            filename = decodeURIComponent(utf8Match[1]);
                            console.log('DEBUG: Using UTF-8 filename:', filename);
                        } else {
                            // Fallback to regular filename
                            const regularMatch = /filename="(.+)"/.exec(contentDisposition);
                            if (regularMatch) {
                                filename = regularMatch[1];
                                console.log('DEBUG: Using regular filename:', filename);
                            }
                        }
                    }
                    a.download = filename;
                    
                    document.body.appendChild(a);
                    a.click();
                    window.URL.revokeObjectURL(url);
                    document.body.removeChild(a);
                    
                    showToast('Notes downloaded successfully!', 'fa-check-circle');
                } catch (error) {
                    console.error('Download failed:', error);
                    showToast('Failed to download notes', 'fa-exclamation-circle');
                }
            };

            const downloadEventICS = async (event) => {
                if (!event || !event.id) {
                    showToast('Invalid event data', 'fa-exclamation-circle');
                    return;
                }

                try {
                    const response = await fetch(`/api/event/${event.id}/ics`);
                    if (!response.ok) {
                        const error = await response.json();
                        showToast(error.error || 'Failed to download event', 'fa-exclamation-circle');
                        return;
                    }

                    // Create blob and download
                    const blob = await response.blob();
                    const url = window.URL.createObjectURL(blob);
                    const a = document.createElement('a');
                    a.style.display = 'none';
                    a.href = url;
                    a.download = `${event.title || 'event'}.ics`;
                    document.body.appendChild(a);
                    a.click();
                    window.URL.revokeObjectURL(url);
                    document.body.removeChild(a);

                    showToast(`Event "${event.title}" downloaded. Open the file to add to your calendar.`, 'fa-calendar-check', 3000);
                } catch (error) {
                    console.error('Download failed:', error);
                    showToast('Failed to download event', 'fa-exclamation-circle');
                }
            };

            const downloadICS = async () => {
                if (!selectedRecording.value || !selectedRecording.value.events || selectedRecording.value.events.length === 0) {
                    showToast('No events to export', 'fa-exclamation-circle');
                    return;
                }

                try {
                    const response = await fetch(`/api/recording/${selectedRecording.value.id}/events/ics`);
                    if (!response.ok) {
                        const error = await response.json();
                        showToast(error.error || 'Failed to export events', 'fa-exclamation-circle');
                        return;
                    }

                    // Create blob and download
                    const blob = await response.blob();
                    const url = window.URL.createObjectURL(blob);
                    const a = document.createElement('a');
                    a.style.display = 'none';
                    a.href = url;
                    a.download = `events-${selectedRecording.value.title || selectedRecording.value.id}.ics`;
                    document.body.appendChild(a);
                    a.click();
                    window.URL.revokeObjectURL(url);
                    document.body.removeChild(a);

                    showToast(`Exported ${selectedRecording.value.events.length} events`, 'fa-calendar-check');
                } catch (error) {
                    console.error('Download all events ICS error:', error);
                    showToast('Failed to export events', 'fa-exclamation-circle');
                }
            };

            const formatEventDateTime = (dateTimeStr) => {
                if (!dateTimeStr) return '';
                try {
                    const date = new Date(dateTimeStr);
                    const options = {
                        weekday: 'short',
                        year: 'numeric',
                        month: 'short',
                        day: 'numeric',
                        hour: '2-digit',
                        minute: '2-digit'
                    };
                    return date.toLocaleString(undefined, options);
                } catch (e) {
                    return dateTimeStr;
                }
            };

            const downloadChat = async () => {
                if (!selectedRecording.value || chatMessages.value.length === 0) {
                    showToast('No chat messages to download.', 'fa-exclamation-circle');
                    return;
                }
                
                try {
                    const response = await fetch(`/recording/${selectedRecording.value.id}/download/chat`, {
                        method: 'POST',
                        headers: {
                            'Content-Type': 'application/json',
                            'X-CSRFToken': csrfToken.value
                        },
                        body: JSON.stringify({
                            messages: chatMessages.value
                        })
                    });
                    
                    if (!response.ok) {
                        const error = await response.json();
                        showToast(error.error || 'Failed to download chat', 'fa-exclamation-circle');
                        return;
                    }
                    
                    // Create blob and download
                    const blob = await response.blob();
                    const url = window.URL.createObjectURL(blob);
                    const a = document.createElement('a');
                    a.style.display = 'none';
                    a.href = url;
                    
                    // Get filename from response headers or use default
                    const contentDisposition = response.headers.get('Content-Disposition');
                    let filename = 'chat.docx';
                    if (contentDisposition) {
                        console.log('DEBUG: Content-Disposition header:', contentDisposition);

                        // Try UTF-8 encoded filename first (for Chinese characters)
                        const utf8Match = /filename\*=utf-8''(.+)/.exec(contentDisposition);
                        if (utf8Match) {
                            filename = decodeURIComponent(utf8Match[1]);
                            console.log('DEBUG: Using UTF-8 filename:', filename);
                        } else {
                            // Fallback to regular filename
                            const regularMatch = /filename="(.+)"/.exec(contentDisposition);
                            if (regularMatch) {
                                filename = regularMatch[1];
                                console.log('DEBUG: Using regular filename:', filename);
                            }
                        }
                    }
                    a.download = filename;
                    
                    document.body.appendChild(a);
                    a.click();
                    window.URL.revokeObjectURL(url);
                    document.body.removeChild(a);
                    
                    showToast('Notes downloaded successfully!');
                } catch (error) {
                    console.error('Download failed:', error);
                    showToast('Failed to download notes', 'fa-exclamation-circle');
                }
            };

            const clearChat = () => {
                if (chatMessages.value.length > 0) {
                    chatMessages.value = [];
                    showToast('Chat cleared', 'fa-broom');
                }
            };

            const openShareModal = async (recording) => {
                recordingToShare.value = recording;
                shareOptions.share_summary = true;
                shareOptions.share_notes = true;
                generatedShareLink.value = '';
                existingShareDetected.value = false;
                showShareModal.value = true;
                
                // Check for existing share
                try {
                    const response = await fetch(`/api/recording/${recording.id}/share`, {
                        method: 'GET'
                    });
                    const data = await response.json();
                    if (response.ok && data.exists) {
                        generatedShareLink.value = data.share_url;
                        existingShareDetected.value = true;
                        shareOptions.share_summary = data.share.share_summary;
                        shareOptions.share_notes = data.share.share_notes;
                    }
                } catch (error) {
                    console.error('Error checking for existing share:', error);
                }
            };

            const closeShareModal = () => {
                showShareModal.value = false;
                recordingToShare.value = null;
                existingShareDetected.value = false;
            };

            const createShare = async (forceNew = false) => {
                if (!recordingToShare.value) return;
                try {
                    const response = await fetch(`/api/recording/${recordingToShare.value.id}/share`, {
                        method: 'POST',
                        headers: { 'Content-Type': 'application/json' },
                        body: JSON.stringify({
                            ...shareOptions,
                            force_new: forceNew
                        })
                    });
                    const data = await response.json();
                    if (!response.ok) throw new Error(data.error || 'Failed to create share link');
                    
                    generatedShareLink.value = data.share_url;
                    existingShareDetected.value = data.existing && !forceNew;
                    
                    if (data.existing && !forceNew) {
                        // Show that we're using an existing share
                        showToast('Using existing share link', 'fa-link');
                    } else {
                        showToast('Share link created successfully!', 'fa-check-circle');
                    }
                } catch (error) {
                    setGlobalError(`Failed to create share link: ${error.message}`);
                }
            };

            const copyShareLink = () => {
                if (!generatedShareLink.value) return;
                navigator.clipboard.writeText(generatedShareLink.value).then(() => {
                    showToast('Share link copied to clipboard!');
                });
            };

            const openSharesList = async () => {
                isLoadingShares.value = true;
                showSharesListModal.value = true;
                try {
                    const response = await fetch('/api/shares');
                    const data = await response.json();
                    if (!response.ok) throw new Error(data.error || 'Failed to load shared items');
                    userShares.value = data;
                } catch (error) {
                    setGlobalError(`Failed to load shared items: ${error.message}`);
                } finally {
                    isLoadingShares.value = false;
                }
            };

            const closeSharesList = () => {
                showSharesListModal.value = false;
                userShares.value = [];
            };

            const updateShare = async (share) => {
                try {
                    const response = await fetch(`/api/share/${share.id}`, {
                        method: 'PUT',
                        headers: { 'Content-Type': 'application/json' },
                        body: JSON.stringify({
                            share_summary: share.share_summary,
                            share_notes: share.share_notes
                        })
                    });
                    const data = await response.json();
                    if (!response.ok) throw new Error(data.error || 'Failed to update share');
                    showToast('Share permissions updated.', 'fa-check-circle');
                } catch (error) {
                    setGlobalError(`Failed to update share: ${error.message}`);
                }
            };

            const confirmDeleteShare = (share) => {
                shareToDelete.value = share;
                showShareDeleteModal.value = true;
            };

            const cancelDeleteShare = () => {
                shareToDelete.value = null;
                showShareDeleteModal.value = false;
            };

            const deleteShare = async () => {
                if (!shareToDelete.value) return;
                const shareId = shareToDelete.value.id;
                try {
                    const response = await fetch(`/api/share/${shareId}`, { method: 'DELETE' });
                    const data = await response.json();
                    if (!response.ok) throw new Error(data.error || 'Failed to delete share');
                    userShares.value = userShares.value.filter(s => s.id !== shareId);
                    showToast('Share link deleted successfully.', 'fa-check-circle');
                    showShareDeleteModal.value = false;
                    shareToDelete.value = null;
                } catch (error) {
                    setGlobalError(`Failed to delete share: ${error.message}`);
                }
            };

            // --- Watchers ---
            watch(uploadQueue, (newQueue, oldQueue) => {
                if (newQueue.length === 0 && oldQueue.length > 0 && !isProcessingActive.value) {
                    console.log("Upload queue processing finished.");
                    setTimeout(() => progressPopupMinimized.value = true, 500);
                    setTimeout(() => {
                        if (completedInQueue.value === totalInQueue.value && !isProcessingActive.value) {
                            progressPopupClosed.value = true;
                        }
                    }, 2000);
                }
            }, { deep: true });

            // Watch for changes to speakerMap to handle "This is Me" functionality
            watch(speakerMap, (newSpeakerMap) => {
                if (!newSpeakerMap) return;
                
                Object.keys(newSpeakerMap).forEach(speakerId => {
                    const speakerData = newSpeakerMap[speakerId];
                    if (speakerData.isMe && currentUserName.value && !speakerData.name) {
                        // Automatically fill in the user's name when "This is Me" is checked
                        speakerData.name = currentUserName.value;
                    } else if (!speakerData.isMe && speakerData.name === currentUserName.value) {
                        // Clear the name if "This is Me" is unchecked and the name matches the current user
                        speakerData.name = '';
                    }
                });
            }, { deep: true });

            // Watch for tab changes to save content properly
            watch(selectedTab, (newTab, oldTab) => {
                // Save content when switching away from notes tab but keep editor open
                if (oldTab === 'notes' && editingNotes.value && markdownEditorInstance.value) {
                    // Save the current content from the editor
                    const currentContent = markdownEditorInstance.value.value();
                    selectedRecording.value.notes = currentContent;
                    // Call auto-save instead of saveInlineEdit to keep editor open
                    autoSaveNotes();
                    // Store that we need to recreate the editor when coming back
                    tempNotesContent.value = currentContent;
                }
                // Save content when switching away from summary tab but keep editor open
                if (oldTab === 'summary' && editingSummary.value && summaryMarkdownEditorInstance.value) {
                    // Save the current content from the editor
                    const currentContent = summaryMarkdownEditorInstance.value.value();
                    selectedRecording.value.summary = currentContent;
                    // Call auto-save instead of saveInlineEdit to keep editor open
                    autoSaveSummary();
                    // Store that we need to recreate the editor when coming back
                    tempSummaryContent.value = currentContent;
                }
                
                // Re-initialize editors when switching back to tabs
                if (newTab === 'notes' && editingNotes.value) {
                    // Destroy old instance if exists
                    if (markdownEditorInstance.value) {
                        markdownEditorInstance.value.toTextArea();
                        markdownEditorInstance.value = null;
                    }
                    // Re-initialize the editor in next tick
                    nextTick(() => {
                        initializeMarkdownEditor();
                    });
                }
                if (newTab === 'summary' && editingSummary.value) {
                    // Destroy old instance if exists
                    if (summaryMarkdownEditorInstance.value) {
                        summaryMarkdownEditorInstance.value.toTextArea();
                        summaryMarkdownEditorInstance.value = null;
                    }
                    // Re-initialize the editor in next tick
                    nextTick(() => {
                        initializeSummaryMarkdownEditor();
                    });
                }
            });
            
            // Watch for mobile tab changes similarly
            watch(mobileTab, (newTab, oldTab) => {
                // Save content when switching away from notes tab but keep editor open
                if (oldTab === 'notes' && editingNotes.value && markdownEditorInstance.value) {
                    const currentContent = markdownEditorInstance.value.value();
                    selectedRecording.value.notes = currentContent;
                    autoSaveNotes(); // Use auto-save instead
                    tempNotesContent.value = currentContent;
                }
                // Save content when switching away from summary tab but keep editor open
                if (oldTab === 'summary' && editingSummary.value && summaryMarkdownEditorInstance.value) {
                    const currentContent = summaryMarkdownEditorInstance.value.value();
                    selectedRecording.value.summary = currentContent;
                    autoSaveSummary(); // Use auto-save instead
                    tempSummaryContent.value = currentContent;
                }
                
                // Re-initialize editors when switching back to tabs on mobile
                if (newTab === 'notes' && editingNotes.value) {
                    if (markdownEditorInstance.value) {
                        markdownEditorInstance.value.toTextArea();
                        markdownEditorInstance.value = null;
                    }
                    nextTick(() => {
                        initializeMarkdownEditor();
                    });
                }
                if (newTab === 'summary' && editingSummary.value) {
                    if (summaryMarkdownEditorInstance.value) {
                        summaryMarkdownEditorInstance.value.toTextArea();
                        summaryMarkdownEditorInstance.value = null;
                    }
                    nextTick(() => {
                        initializeSummaryMarkdownEditor();
                    });
                }
            });

            watch(selectedRecording, (newVal, oldVal) => {
                if (newVal?.id !== oldVal?.id) {
                    // Save any pending edits before switching recordings
                    if (editingNotes.value && markdownEditorInstance.value && oldVal?.id) {
                        selectedRecording.value = oldVal; // Temporarily restore old recording
                        saveEditNotes(); // This will save and cleanup
                        selectedRecording.value = newVal; // Switch back to new recording
                    }
                    if (editingSummary.value && summaryMarkdownEditorInstance.value && oldVal?.id) {
                        selectedRecording.value = oldVal; // Temporarily restore old recording
                        saveEditSummary(); // This will save and cleanup
                        selectedRecording.value = newVal; // Switch back to new recording
                    }

                    // Preserve chat maximized state when switching recordings
                    // Don't reset chat visibility or maximized state if chat is currently maximized
                    if (!isChatMaximized.value) {
                        showChat.value = false;
                        selectedTab.value = 'summary';
                    }
                    // Clear messages for the new recording
                    chatMessages.value = [];
                    
                    editingParticipants.value = false;
                    editingMeetingDate.value = false;
                    editingSummary.value = false;
                    editingNotes.value = false;
                    
                    // Fix WebM duration issue by forcing metadata load
                    if (newVal?.id) {
                        nextTick(() => {
                            const audioElements = document.querySelectorAll('audio');
                            audioElements.forEach(audio => {
                                if (audio.src && audio.src.includes(`/audio/${newVal.id}`)) {
                                    // For WebM files, we need to seek to end to get duration
                                    const fixDuration = () => {
                                        if (!isFinite(audio.duration) || audio.duration === 0) {
                                            audio.currentTime = 1e101; // Seek to "infinity" to load duration
                                            audio.addEventListener('timeupdate', function resetTime() {
                                                audio.currentTime = 0;
                                                audio.removeEventListener('timeupdate', resetTime);
                                            }, { once: true });
                                        }
                                    };
                                    
                                    // Try to fix duration when metadata loads
                                    audio.addEventListener('loadedmetadata', fixDuration, { once: true });
                                    
                                    // Also try immediately in case metadata is already loaded
                                    if (audio.readyState >= 1) {
                                        fixDuration();
                                    }
                                }
                            });
                        });
                    }
                }
            });

            watch(currentView, (newView) => {
                if (newView === 'recording') {
                    // Initialize recording markdown editor when switching to recording view
                    nextTick(() => {
                        initializeRecordingMarkdownEditor();
                        // Fix audio duration for recorded files
                        if (audioBlobURL.value) {
                            const recordingAudio = document.querySelector('audio[src*="blob:"]');
                            if (recordingAudio) {
                                const fixDuration = () => {
                                    if (!isFinite(recordingAudio.duration) || recordingAudio.duration === 0) {
                                        const originalTime = recordingAudio.currentTime;
                                        recordingAudio.currentTime = 1e101;
                                        recordingAudio.addEventListener('timeupdate', function resetTime() {
                                            recordingAudio.currentTime = originalTime;
                                            recordingAudio.removeEventListener('timeupdate', resetTime);
                                        }, { once: true });
                                    }
                                };
                                recordingAudio.addEventListener('loadedmetadata', fixDuration, { once: true });
                                recordingAudio.addEventListener('canplay', fixDuration, { once: true });
                                if (recordingAudio.readyState >= 1) {
                                    setTimeout(fixDuration, 100);
                                }
                            }
                        }
                    });
                } else {
                    // Clean up recording markdown editor when leaving recording view
                    if (recordingMarkdownEditorInstance.value) {
                        recordingMarkdownEditorInstance.value.toTextArea();
                        recordingMarkdownEditorInstance.value = null;
                    }
                }
            });

            watch(audioBlobURL, (newURL) => {
                if (newURL) {
                    nextTick(() => {
                        const recordingAudio = document.querySelector('audio[src*="blob:"]');
                        if (recordingAudio) {
                            const fixDuration = () => {
                                if (!isFinite(recordingAudio.duration) || recordingAudio.duration === 0) {
                                    const originalTime = recordingAudio.currentTime;
                                    recordingAudio.currentTime = 1e101;
                                    recordingAudio.addEventListener('timeupdate', function resetTime() {
                                        if (Number.isFinite(originalTime)) {
                                            recordingAudio.currentTime = originalTime;
                                        }
                                        recordingAudio.removeEventListener('timeupdate', resetTime);
                                    }, { once: true });
                                }
                            };
                            
                            // Multiple events to ensure we catch the duration
                            recordingAudio.addEventListener('loadedmetadata', fixDuration, { once: true });
                            recordingAudio.addEventListener('loadeddata', fixDuration, { once: true });
                            recordingAudio.addEventListener('canplay', fixDuration, { once: true });
                            
                            // Also try after a delay
                            if (recordingAudio.readyState >= 1) {
                                setTimeout(fixDuration, 100);
                            }
                        }
                    });
                }
            });

            watch(playerVolume, (newVolume) => {
                const audioElements = document.querySelectorAll('audio');
                audioElements.forEach(audio => {
                    if (audio.volume !== newVolume) {
                        audio.volume = newVolume;
                    }
                });
            });
            
            // Watch for search query changes
            watch(searchQuery, (newQuery) => {
                debouncedSearch(newQuery);
            });
            
            // Auto-apply filters when they change (except text query which is debounced)
            watch(filterTags, () => {
                applyAdvancedFilters();
            }, { deep: true });
            
            watch(filterDatePreset, () => {
                applyAdvancedFilters();
            });
            
            watch(filterDateRange, () => {
                applyAdvancedFilters();
            }, { deep: true });
            
            // Debounce text query changes
            watch(filterTextQuery, (newValue) => {
                clearTimeout(searchDebounceTimer.value);
                searchDebounceTimer.value = setTimeout(() => {
                    applyAdvancedFilters();
                }, 300);
            });

            // --- Configuration Loading ---
            const loadConfiguration = async () => {
                try {
                    const response = await fetch('/api/config');
                    if (response.ok) {
                        const config = await response.json();
                        maxFileSizeMB.value = config.max_file_size_mb || 250;
                        chunkingEnabled.value = config.chunking_enabled !== undefined ? config.chunking_enabled : true;
                        chunkingMode.value = config.chunking_mode || 'size';
                        chunkingLimit.value = config.chunking_limit || 20;
                        chunkingLimitDisplay.value = config.chunking_limit_display || '20MB';
                        recordingDisclaimer.value = config.recording_disclaimer || '';
                        console.log(`Loaded configuration: max size ${maxFileSizeMB.value}MB, chunking ${chunkingEnabled.value ? 'enabled' : 'disabled'} (${chunkingLimitDisplay.value})`);
                    } else {
                        console.warn('Failed to load configuration, using default values');
                    }
                } catch (error) {
                    console.error('Error loading configuration:', error);
                    // Keep default values on error
                }
            };

            const initializeSummaryMarkdownEditor = () => {
                if (!summaryMarkdownEditor.value) return;

                try {
                    summaryMarkdownEditorInstance.value = new EasyMDE({
                        element: summaryMarkdownEditor.value,
                        spellChecker: false,
                        autofocus: true,
                        placeholder: "Enter summary in Markdown format...",
                        initialValue: selectedRecording.value?.summary || '',
                        status: false,
                        toolbar: [
                            "bold", "italic", "heading", "|",
                            "quote", "unordered-list", "ordered-list", "|",
                            "link", "image", "|",
                            "preview", "side-by-side", "fullscreen", "|",
                            "guide"
                        ],
                        previewClass: ["editor-preview", "notes-preview"],
                        theme: isDarkMode.value ? "dark" : "light"
                    });
                    
                    // Add auto-save functionality
                    summaryMarkdownEditorInstance.value.codemirror.on('change', () => {
                        if (autoSaveTimer.value) {
                            clearTimeout(autoSaveTimer.value);
                        }
                        autoSaveTimer.value = setTimeout(() => {
                            autoSaveSummary();
                        }, autoSaveDelay);
                    });
                } catch (error) {
                    console.error('Failed to initialize summary markdown editor:', error);
                    editingSummary.value = true;
                }
            };

            const pollInboxRecordings = async () => {
                try {
                    const response = await fetch('/api/inbox_recordings');
                    if (!response.ok) {
                        // Silently fail, as this is a background task
                        return;
                    }
                    const inboxRecordings = await response.json();

                    if (inboxRecordings && inboxRecordings.length > 0) {
                        inboxRecordings.forEach(recording => {
                            // Add to main recordings list if it's not there already
                            const existingRecording = recordings.value.find(r => r.id === recording.id);
                            if (!existingRecording) {
                                recordings.value.unshift(recording);
                                totalRecordings.value++; // Update total count
                            }

                            // Check if this recording is already in the upload queue or currently being processed
                            const existingItem = uploadQueue.value.find(item => item.recordingId === recording.id);
                            const isCurrentlyProcessing = currentlyProcessingFile.value && currentlyProcessingFile.value.recordingId === recording.id;
                            
                            // Don't add if it's already in queue or being processed
                            if (existingItem || isCurrentlyProcessing) {
                                // Update status if the existing item status has changed
                                if (existingItem && existingItem.status !== recording.status) {
                                    console.log(`Updating status for existing recording ${recording.original_filename}: ${existingItem.status} -> ${recording.status}`);
                                }
                                return;
                            }
                            
                            // Only add recordings that are still processing (not completed)
                            if (recording.status === 'COMPLETED') {
                                console.log(`Skipping completed inbox recording: ${recording.original_filename}`);
                                return;
                            }
                            
                            console.log(`Found new inbox recording: ${recording.original_filename} (status: ${recording.status})`);
                            
                            // Don't add recordings that are already being handled by main processing  
                            if (recording.status === 'SUMMARIZING' && isProcessingActive.value) {
                                console.log(`Skipping ${recording.original_filename} - already in summarization phase of main processing`);
                                return;
                            }
                            
                            // Add it to the queue to be displayed in the progress modal
                            const inboxItem = {
                                file: { 
                                    name: recording.original_filename || `Recording ${recording.id}`,
                                    size: recording.file_size || 0
                                },
                                status: 'pending', // It's already being processed on backend
                                recordingId: recording.id,
                                clientId: `inbox-${recording.id}-${Date.now()}`,
                                error: null,
                                isReprocessing: true, // Use reprocessing logic to poll for status
                                reprocessType: 'transcription'
                            };
                            uploadQueue.value.unshift(inboxItem);

                            // If nothing is currently being processed, make this the active item for the main progress bar
                            if (!isProcessingActive.value && !currentlyProcessingFile.value) {
                                currentlyProcessingFile.value = inboxItem;
                            }
                            
                            // Show progress modal if it's hidden
                            progressPopupMinimized.value = false;
                            progressPopupClosed.value = false;

                            // Start polling its status
                            startReprocessingPoll(recording.id);
                        });
                    }
                } catch (error) {
                    console.error('Error polling for inbox recordings:', error);
                }
            };

            // --- Audio Format Detection ---
            const detectSupportedAudioFormats = () => {
                const formats = [
                    'audio/webm;codecs=opus',
                    'audio/webm;codecs=vp9',
                    'audio/webm',
                    'audio/mp4;codecs=mp4a.40.2',
                    'audio/mp4',
                    'audio/ogg;codecs=opus',
                    'audio/wav'
                ];

                const supportedFormats = formats.filter(format => MediaRecorder.isTypeSupported(format));
                console.log('Supported audio recording formats:', supportedFormats);
                
                if (supportedFormats.length === 0) {
                    console.warn('No optimized audio formats supported, will use browser default');
                }
                
                return supportedFormats;
            };

            // --- System Audio Detection ---
            const detectSystemAudioCapabilities = async () => {
                systemAudioSupported.value = false;
                canRecordSystemAudio.value = false;
                systemAudioError.value = '';

                // Check if getDisplayMedia is available
                if (!navigator.mediaDevices || !navigator.mediaDevices.getDisplayMedia) {
                    systemAudioError.value = 'getDisplayMedia API not supported';
                    return;
                }

                try {
                    // Test if we can request system audio (this will prompt user)
                    // We'll do this only when user actually tries to record
                    systemAudioSupported.value = true;
                    canRecordSystemAudio.value = true;
                    systemAudioError.value = '';
                } catch (error) {
                    systemAudioError.value = error.message;
                    console.warn('System audio detection failed:', error);
                }
            };

            const detectBrowser = () => {
                const userAgent = navigator.userAgent;
                if (userAgent.includes("Firefox")) {
                    browser.value = "firefox";
                } else if (userAgent.includes("Chrome")) {
                    browser.value = "chrome";
                } else if (userAgent.includes("Safari")) {
                    browser.value = "safari";
                } else if (userAgent.includes("MSIE") || userAgent.includes("Trident/")) {
                    browser.value = "ie";
                } else {
                    browser.value = "unknown";
                }
            };

            // --- Lifecycle ---
            onMounted(async () => {
                const loader = document.getElementById('loader');
                const app = document.getElementById('app');
                if (loader) {
                    loader.style.opacity = '0';
                    setTimeout(() => {
                        loader.style.display = 'none';
                    }, 500);
                }
                if (app) {
                    app.style.opacity = '1';
                }
                const appDiv = document.getElementById('app');
                if (appDiv) {
                    const asrFlag = appDiv.dataset.useAsrEndpoint;
                    useAsrEndpoint.value = asrFlag === 'True' || asrFlag === 'true';
                    currentUserName.value = appDiv.dataset.currentUserName || '';
                }
                
                // Load configuration first
                await loadConfiguration();
                
                // Detect system audio capabilities
                await detectSystemAudioCapabilities();

                detectBrowser();
                
                // Check if language was changed in account settings
                if (localStorage.getItem('ui_language_changed') === 'true') {
                    localStorage.removeItem('ui_language_changed');
                    // Force reload to apply new language
                    window.location.reload();
                    return;
                }
                
                // i18n is already initialized before Vue app creation
                if (window.i18n) {
                    currentLanguage.value = window.i18n.getLocale();
                    availableLanguages.value = window.i18n.getAvailableLocales();
                    const lang = availableLanguages.value.find(l => l.code === currentLanguage.value);
                    currentLanguageName.value = lang ? lang.nativeName : 'English';
                    
                    // Listen for locale changes
                    window.addEventListener('localeChanged', (event) => {
                        currentLanguage.value = event.detail.locale;
                        const lang = availableLanguages.value.find(l => l.code === currentLanguage.value);
                        currentLanguageName.value = lang ? lang.nativeName : 'English';
                    });
                }
                
                loadRecordings();
                loadTags();
                initializeDarkMode();
                initializeColorScheme();
                
                const savedVolume = localStorage.getItem('playerVolume');
                if (savedVolume !== null) {
                    playerVolume.value = parseFloat(savedVolume);
                }
                
                const savedTranscriptionViewMode = localStorage.getItem('transcriptionViewMode');
                if (savedTranscriptionViewMode) {
                    transcriptionViewMode.value = savedTranscriptionViewMode;
                }
                
                // Load saved column widths
                const savedLeftWidth = localStorage.getItem('transcriptColumnWidth');
                const savedRightWidth = localStorage.getItem('summaryColumnWidth');
                if (savedLeftWidth && savedRightWidth) {
                    leftColumnWidth.value = parseFloat(savedLeftWidth);
                    rightColumnWidth.value = parseFloat(savedRightWidth);
                }
                
                const updateMobileStatus = () => {
                    windowWidth.value = window.innerWidth;
                };
                
                window.addEventListener('resize', updateMobileStatus);
                updateMobileStatus();

                // Add Page Visibility API listener to handle screen lock/background
                document.addEventListener('visibilitychange', handleVisibilityChange);
                console.log('[Visibility] Page visibility change listener registered');

                // Add beforeunload event listener to warn about unsaved recordings
                window.addEventListener('beforeunload', (e) => {
                    if (hasUnsavedRecording()) {
                        e.preventDefault();
                        e.returnValue = 'You have an unsaved recording. Are you sure you want to leave?';
                        return e.returnValue;
                    }
                });

                // Intercept navigation clicks when there's an unsaved recording
                document.addEventListener('click', (e) => {
                    // Check if click is on an anchor tag or inside one
                    const link = e.target.closest('a[href]');
                    if (link && hasUnsavedRecording()) {
                        // Check if it's an external navigation (not just a hash change within the same page)
                        const href = link.getAttribute('href');
                        if (href && href !== '#' && !href.startsWith('javascript:')) {
                            if (!confirmNavigationWithUnsavedRecording()) {
                                e.preventDefault();
                                return false;
                            } else {
                                // User confirmed, clean up the recording
                                if (isRecording.value) {
                                    stopRecording();
                                }
                                if (audioBlobURL.value) {
                                    discardRecording();
                                }
                            }
                        }
                    }
                });

                // Start polling for inbox recordings
                setInterval(pollInboxRecordings, 10000); // Poll every 10 seconds

                const handleEsc = (e) => {
                    if (e.key === 'Escape') {
                        if (showColorSchemeModal.value) {
                            closeColorSchemeModal();
                        }
                        if (showEditModal.value) {
                            cancelEdit();
                        }
                        if (showDeleteModal.value) {
                            cancelDelete();
                        }
                        if (showSortOptions.value) {
                            showSortOptions.value = false;
                        }
                    }
                };
                document.addEventListener('keydown', handleEsc);

                // Click away handler for dropdowns
                const handleClickAway = (e) => {
                    // Close user menu if clicking outside
                    if (isUserMenuOpen.value) {
                        // Check if we clicked within the user menu area (button or dropdown)
                        const userMenuButton = e.target.closest('button[class*="flex items-center gap"]');
                        const userMenuDropdown = e.target.closest('div[class*="absolute right-0"]');
                        
                        // Check if the click was on the user menu button specifically  
                        const isUserMenuButtonClick = userMenuButton && userMenuButton.querySelector('i.fa-user-circle');
                        
                        // If we didn't click on the user menu button or dropdown, close it
                        if (!isUserMenuButtonClick && !userMenuDropdown) {
                            isUserMenuOpen.value = false;
                        }
                    }
                    
                    // Close speaker suggestions if clicking outside in the modal
                    if (showSpeakerModal.value) {
                        // If not clicking on an input field or suggestion dropdown
                        const clickedOnInput = e.target.closest('input[type="text"]');
                        const clickedOnSuggestion = e.target.closest('[class*="absolute z-10"]');
                        
                        if (!clickedOnInput && !clickedOnSuggestion) {
                            // Close all suggestion dropdowns
                            Object.keys(speakerSuggestions.value).forEach(speakerId => {
                                speakerSuggestions.value[speakerId] = [];
                            });
                        }
                    }
                };
                document.addEventListener('click', handleClickAway);
            });

            return {
                // Core State
                currentView, dragover, recordings, selectedRecording, selectedTab, searchQuery,
                isLoadingRecordings, globalError, maxFileSizeMB, chunkingEnabled, chunkingMode, chunkingLimit, chunkingLimitDisplay, sortBy,
                showAdvancedFilters, filterTags, filterDateRange, filterDatePreset, filterTextQuery,
                
                // Pagination State
                currentPage, perPage, totalRecordings, totalPages, hasNextPage, hasPrevPage, isLoadingMore,
                
                // UI State
                browser,
                isSidebarCollapsed, searchTipsExpanded, isUserMenuOpen, isDarkMode, currentColorScheme,
                showColorSchemeModal, windowWidth, isMobileScreen, isMobileDevice,
                mobileTab, isMetadataExpanded,
                
                // i18n State
                currentLanguage, currentLanguageName, availableLanguages, showLanguageMenu,
                
                // Upload State
                uploadQueue, currentlyProcessingFile, processingProgress, processingMessage,
                isProcessingActive, progressPopupMinimized, progressPopupClosed,
                totalInQueue, completedInQueue, finishedFilesInQueue, clearCompletedUploads,
                
                // Audio Recording
                isRecording, canRecordAudio, canRecordSystemAudio, systemAudioSupported, systemAudioError, audioBlobURL, recordingTime, recordingNotes, visualizer, micVisualizer, systemVisualizer, recordingMode,
                recordingDisclaimer, showRecordingDisclaimerModal, acceptRecordingDisclaimer, cancelRecordingDisclaimer,
                showAdvancedOptions, uploadLanguage, uploadMinSpeakers, uploadMaxSpeakers,
                asrLanguage, asrMinSpeakers, asrMaxSpeakers,
                availableTags, selectedTagIds, selectedTags, uploadTagSearchFilter, filteredAvailableTagsForUpload, onTagSelected, addTagToSelection, removeTagFromSelection,
                showSystemAudioHelp,
                
                // Modal State
                showEditModal, showDeleteModal, showResetModal, editingRecording, recordingToDelete,
                showEditTagsModal, selectedNewTagId, tagSearchFilter, filteredAvailableTagsForModal, editRecordingTags, closeEditTagsModal, addTagToRecording, removeTagFromRecording,
                getRecordingTags, getAvailableTagsForRecording, filterByTag, clearTagFilter,
                applyAdvancedFilters, clearAllFilters,
                showTextEditorModal, showAsrEditorModal, editingTranscriptionContent, editingSegments, availableSpeakers,
                
                // Inline Editing
                editingParticipants, editingMeetingDate, editingSummary, editingNotes,
                
                // Markdown Editor
                notesMarkdownEditor, markdownEditorInstance, summaryMarkdownEditor, summaryMarkdownEditorInstance, recordingNotesEditor,
                
                // Transcription
                transcriptionViewMode, legendExpanded, highlightedSpeaker, processedTranscription,
                
                // Chat
                showChat, isChatMaximized, toggleChatMaximize, chatMessages, chatInput, isChatLoading, chatMessagesRef,
                
                // Audio Player
                playerVolume,
                
                // Column Resizing
                leftColumnWidth, rightColumnWidth, isResizing,
                
                // App Configuration
                useAsrEndpoint, currentUserName,
                
                // Computed
                filteredRecordings, groupedRecordings, activeRecordingMetadata, datePresetOptions, languageOptions,
                
                // Color Schemes
                colorSchemes,
                
                // Methods
                setGlobalError, formatFileSize, formatDisplayDate, formatStatus, getStatusClass, formatTime,
                t, tc, changeLanguage,
                toggleDarkMode, applyColorScheme, initializeColorScheme, openColorSchemeModal, 
                closeColorSchemeModal, selectColorScheme, resetColorScheme,
                toggleSidebar, switchToUploadView, selectRecording,
                handleDragOver, handleDragLeave, handleDrop, handleFileSelect, addFilesToQueue,
                startRecording, stopRecording, uploadRecordedAudio, discardRecording,
                loadRecordings, loadMoreRecordings, performSearch, debouncedSearch, saveMetadata, editRecording, cancelEdit, saveEdit,
                confirmDelete, cancelDelete, deleteRecording,
                toggleEditParticipants, toggleEditMeetingDate, toggleEditSummary, cancelEditSummary, saveEditSummary, toggleEditNotes, 
                cancelEditNotes, saveEditNotes, initializeMarkdownEditor, saveInlineEdit, clickToEditNotes, clickToEditSummary,
                autoSaveNotes, autoSaveSummary,
                sendChatMessage, isChatScrolledToBottom, scrollChatToBottom, startColumnResize, handleChatKeydown, seekAudio, seekAudioFromEvent, onPlayerVolumeChange,
                showToast, copyMessage, copyTranscription, copySummary, copyNotes,
                downloadSummary, downloadTranscript, downloadNotes, downloadChat, clearChat, downloadEventICS, downloadICS, formatEventDateTime,
                toggleInbox, toggleHighlight,
                toggleTranscriptionViewMode,
                reprocessTranscription,
                reprocessSummary,
                generateSummary,
                resetRecordingStatus,
                confirmReset,
                cancelReset,
                executeReset,
                openTranscriptionEditor,
                openTextEditorModal,
                closeTextEditorModal,
                saveTranscription,
                openAsrEditorModal,
                closeAsrEditorModal,
                saveAsrTranscription,
                adjustTime,
                filterSpeakers,
                openSpeakerSuggestions,
                closeSpeakerSuggestions,
                selectSpeaker,
                addSegment,
                removeSegment,
                showReprocessModal,
                reprocessType,
                reprocessRecording,
                cancelReprocess,
                executeReprocess,
                asrReprocessOptions,
                summaryReprocessPromptSource,
                summaryReprocessSelectedTagId,
                summaryReprocessCustomPrompt,
                tagsWithCustomPrompts,
                getTagPromptPreview,
                showSpeakerModal,
                showShareModal,
                recordingToShare,
                shareOptions,
                generatedShareLink,
                existingShareDetected,
                userShares,
                isLoadingShares,
                showSharesListModal,
                shareToDelete,
                showShareDeleteModal,
                confirmDeleteShare,
                cancelDeleteShare,
                speakerMap,
                speakerDisplayMap,
                modalSpeakers,
                regenerateSummaryAfterSpeakerUpdate,
                identifiedSpeakers,
                identifiedSpeakersInOrder,
                hasSpeakerNames,
                openSpeakerModal,
                closeSpeakerModal,
                saveSpeakerNames,
                highlightedTranscript,
                highlightedSpeaker,
                highlightSpeakerInTranscript,
                focusSpeaker,
                blurSpeaker,
                clearSpeakerHighlight,
                currentSpeakerGroupIndex,
                speakerGroups,
                navigateToNextSpeakerGroup,
                navigateToPrevSpeakerGroup,
                speakerSuggestions,
                loadingSuggestions,
                activeSpeakerInput,
                searchSpeakers,
                selectSpeakerSuggestion,
                closeSpeakerSuggestionsOnClick,
                autoIdentifySpeakers,
                isAutoIdentifying,
                formatDuration,
                openShareModal,
                closeShareModal,
                createShare,
                openSharesList,
                closeSharesList,
                updateShare,
                deleteShare,
                copyShareLink,
                
                // Recording Size Monitoring
                estimatedFileSize,
                fileSizeWarningShown,
                recordingQuality,
                actualBitrate,
                maxRecordingMB,
                sizeCheckInterval,
                updateFileSizeEstimate,
                startSizeMonitoring,
                stopSizeMonitoring
            }
        },
        delimiters: ['${', '}']
    });
    
    // Add t function as a global property BEFORE mounting so it's available in templates immediately
    app.config.globalProperties.t = safeT;
    
    // Also add tc for pluralization
    app.config.globalProperties.tc = (key, count, params = {}) => {
        if (!window.i18n || !window.i18n.tc) {
            return key;
        }
        return window.i18n.tc(key, count, params);
    };
    
    // Provide t and tc to the app
    app.provide('t', safeT);
    app.provide('tc', (key, count, params = {}) => {
        if (!window.i18n || !window.i18n.tc) {
            return key;
        }
        return window.i18n.tc(key, count, params);
    });
    
    // Mount the app
    app.mount('#app');

    // Hide loading overlay after Vue is mounted and ready
    Vue.nextTick(() => {
        const overlay = document.querySelector('.app-loading-overlay');
        if (overlay) {
            // Small delay to ensure everything is rendered
            setTimeout(() => {
                overlay.classList.add('fade-out');
                setTimeout(() => {
                    overlay.remove();
                    document.body.classList.remove('app-loading');
                }, 300);
            }, 100);
        } else {
            document.body.classList.remove('app-loading');
        }
    });
});<|MERGE_RESOLUTION|>--- conflicted
+++ resolved
@@ -2931,24 +2931,14 @@
             };
 
             // Detect if running on mobile device
-<<<<<<< HEAD
             const isMobileDevice = computed(() => {
                 return /Android|webOS|iPhone|iPad|iPod|BlackBerry|IEMobile|Opera Mini/i.test(navigator.userAgent);
             });
-=======
-            const isMobileDevice = () => {
-                return /Android|webOS|iPhone|iPad|iPod|BlackBerry|IEMobile|Opera Mini/i.test(navigator.userAgent);
-            };
->>>>>>> 3a9c5d0d
 
             // Show persistent notification during recording (mobile only)
             const showRecordingNotification = async () => {
                 // Only show notifications on mobile devices
-<<<<<<< HEAD
                 if (!isMobileDevice.value) {
-=======
-                if (!isMobileDevice()) {
->>>>>>> 3a9c5d0d
                     console.log('[Notification] Skipping notification on desktop');
                     return false;
                 }
@@ -3009,6 +2999,7 @@
 
             // Handle page visibility changes to maintain recording state
             const handleVisibilityChange = async () => {
+            const handleVisibilityChange = async () => {
                 const wasVisible = isPageVisible.value;
                 isPageVisible.value = !document.hidden;
 
@@ -3036,16 +3027,66 @@
                                 console.error('[Visibility] Failed to resume MediaRecorder:', err);
                             }
                         }
+                        console.log('[Visibility] Page visible - resuming recording if needed');
+
+                        // Resume audio context if suspended
+                        if (audioContext.value && audioContext.value.state === 'suspended') {
+                            try {
+                                await audioContext.value.resume();
+                                console.log('[Visibility] Audio context resumed');
+                            } catch (err) {
+                                console.error('[Visibility] Failed to resume audio context:', err);
+                            }
+                        }
+
+                        // Resume MediaRecorder if paused
+                        if (mediaRecorder.value && mediaRecorder.value.state === 'paused') {
+                            try {
+                                mediaRecorder.value.resume();
+                                console.log('[Visibility] MediaRecorder resumed');
+                            } catch (err) {
+                                console.error('[Visibility] Failed to resume MediaRecorder:', err);
+                            }
+                        }
 
                         // Re-acquire wake lock if it was lost
                         if (wakeLock.value === null) {
                             requestWakeLock();
                         }
+
+                        // Hide notification when returning to foreground
+                        hideRecordingNotification();
 
                         // Hide notification when returning to foreground
                         hideRecordingNotification();
                     } else if (!isPageVisible.value && wasVisible) {
                         // Page became hidden
+                        console.log('[Visibility] Page hidden - keeping recording active');
+
+                        // Keep audio context running
+                        if (audioContext.value && audioContext.value.state === 'suspended') {
+                            try {
+                                await audioContext.value.resume();
+                                console.log('[Visibility] Audio context resumed in background');
+                            } catch (err) {
+                                console.error('[Visibility] Failed to resume audio context:', err);
+                            }
+                        }
+
+                        // Ensure MediaRecorder is still recording
+                        if (mediaRecorder.value) {
+                            console.log('[Visibility] MediaRecorder state:', mediaRecorder.value.state);
+
+                            // If paused, try to resume
+                            if (mediaRecorder.value.state === 'paused') {
+                                try {
+                                    mediaRecorder.value.resume();
+                                    console.log('[Visibility] MediaRecorder resumed from paused state');
+                                } catch (err) {
+                                    console.error('[Visibility] Failed to resume MediaRecorder:', err);
+                                }
+                            }
+                        }
                         console.log('[Visibility] Page hidden - keeping recording active');
 
                         // Keep audio context running
@@ -3374,14 +3415,10 @@
                     mediaRecorder.value.ondataavailable = event => {
                         if (event.data && event.data.size > 0) {
                             audioChunks.value.push(event.data);
-<<<<<<< HEAD
                             // Only log every 10th chunk to reduce console noise
                             if (audioChunks.value.length % 10 === 0) {
                                 console.log(`[MediaRecorder] ${audioChunks.value.length} chunks received (${(audioChunks.value.reduce((sum, chunk) => sum + chunk.size, 0) / 1024).toFixed(1)} KB total)`);
                             }
-=======
-                            console.log(`[MediaRecorder] Data chunk received: ${event.data.size} bytes (total chunks: ${audioChunks.value.length})`);
->>>>>>> 3a9c5d0d
                         } else {
                             console.warn('[MediaRecorder] Received empty data chunk');
                         }
@@ -3440,6 +3477,10 @@
                     // Request data every 1 second (1000ms)
                     mediaRecorder.value.start(1000);
                     console.log('[MediaRecorder] Started with 1-second timeslice for background resilience');
+                    // Use timeslice to force regular data emission - helps prevent pausing in background
+                    // Request data every 1 second (1000ms)
+                    mediaRecorder.value.start(1000);
+                    console.log('[MediaRecorder] Started with 1-second timeslice for background resilience');
                     isRecording.value = true;
                     recordingTime.value = 0;
                     recordingInterval.value = setInterval(() => {
@@ -3453,31 +3494,6 @@
                                 console.error('[Audio Context] Failed to resume:', err);
                             });
                         }
-<<<<<<< HEAD
-=======
-
-                        // Check MediaRecorder state
-                        if (mediaRecorder.value) {
-                            if (mediaRecorder.value.state === 'paused') {
-                                console.warn('[MediaRecorder] Detected paused state during recording');
-                                mediaRecorder.value.resume();
-                            }
-
-                            // Every 5 seconds, check if we're still receiving audio
-                            if (recordingTime.value % 5 === 0) {
-                                console.log(`[Recording] ${recordingTime.value}s - State: ${mediaRecorder.value.state}, Chunks: ${audioChunks.value.length}`);
-
-                                // Check if audio tracks are still active
-                                activeStreams.value.forEach((stream, idx) => {
-                                    const audioTracks = stream.getAudioTracks();
-                                    audioTracks.forEach((track, trackIdx) => {
-                                        console.log(`[Stream ${idx}] Track ${trackIdx}: ${track.label} - enabled: ${track.enabled}, muted: ${track.muted}, readyState: ${track.readyState}`);
-                                    });
-                                });
-                            }
-                        }
-                    }, 1000);
->>>>>>> 3a9c5d0d
 
                         // Check MediaRecorder state
                         if (mediaRecorder.value) {
